--- conflicted
+++ resolved
@@ -79,13 +79,6 @@
     if (bits) {
         bits->lo = 0;
         bits->hi = fr->type->width_bits() - 1; }
-<<<<<<< HEAD
-    if (auto *rv = getref(all_fields, name))
-        return rv;
-    if (auto *p = name.findstr("::"))
-        name = name.after(p+2);
-=======
->>>>>>> 28f1e2ed
     if (auto *p = name.find('[')) {
         if (name.after(p).find(':'))
             name = name.before(p); }
@@ -111,13 +104,6 @@
 
 const std::pair<int, int> *PhvInfo::header(cstring name_) const {
     StringRef name = name_;
-<<<<<<< HEAD
-    if (auto *rv = getref(all_headers, name))
-        return rv;
-    if (auto *p = name.findstr("::"))
-        name = name.after(p+2);
-=======
->>>>>>> 28f1e2ed
     if (auto *rv = getref(all_headers, name))
         return rv;
     if (auto *p = name.findstr("::")) {
