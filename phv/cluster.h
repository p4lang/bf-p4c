--- conflicted
+++ resolved
@@ -17,7 +17,6 @@
 // input:
 // fields computed by PhvInfo phv
 // these field pointers are not part of IR, they are calculated by &phv
-<<<<<<< HEAD
 // output:
 // accumulated map<field*, pointer to cluster_set of field*>
 // 
@@ -29,28 +28,13 @@
  private:
     PhvInfo	&phv_i;		// phv object referenced through constructor
     //
-=======
-// must perform cluster analysis after last &phv pass
-// output:
-// accumulated map< field*, pointer to cluster_set of field* >
-//
-//***********************************************************************************
-
-class Cluster : public Inspector {
-    PhvInfo     &phv_i;         // phv object referenced through constructor
->>>>>>> 0d914bd9
     std::map<const PhvInfo::Field *, std::set<const PhvInfo::Field *>*> dst_map_i;
                                 // map of field to cluster it belongs
     std::set<const PhvInfo::Field *> lhs_unique_i;
                                 // maintains unique cluster ptrs
     PhvInfo::Field *dst_i = nullptr;
-<<<<<<< HEAD
 				// destination of current statement
     //
-=======
-                                // destination of current statement
-
->>>>>>> 0d914bd9
     bool preorder(const IR::Member*) override;
     bool preorder(const IR::Operation_Unary*) override;
     bool preorder(const IR::Operation_Binary*) override;
