--- conflicted
+++ resolved
@@ -36,18 +36,12 @@
 bool Cluster::preorder(const IR::Operation_Unary* expression)
 {
     LOG3(".....Unary Operation....." << expression->toString()
-<<<<<<< HEAD
 	<< '(' << expression->expr->toString() << ')');
     PhvInfo::Field::bitrange bits;
     bits.lo = bits.hi = 0;
     auto field = phv_i.field(expression->expr, &bits);
 
     LOG3(field);
-=======
-        << '(' << expression->expr->toString() << ')');
-    const PhvInfo::Field *field = phv_i.field(expression->expr);
-    dump_field(field);
->>>>>>> 0d914bd9
 
     set_field_range(field, bits);
     insert_cluster(dst_i, field);
@@ -58,7 +52,6 @@
 bool Cluster::preorder(const IR::Operation_Binary* expression)
 {
     LOG3(".....Binary Operation....." << expression->toString()
-<<<<<<< HEAD
 	<< '(' << expression->left->toString() << ',' << expression->right->toString() << ')');
     PhvInfo::Field::bitrange left_bits;
     left_bits.lo = left_bits.hi = 0;
@@ -73,13 +66,6 @@
 
     set_field_range(left, left_bits);
     set_field_range(right, right_bits);
-=======
-        << '(' << expression->left->toString() << ',' << expression->right->toString() << ')');
-    const PhvInfo::Field *left = phv_i.field(expression->left);
-    const PhvInfo::Field *right = phv_i.field(expression->right);
-    dump_field(left);
-    dump_field(right);
->>>>>>> 0d914bd9
 
     insert_cluster(dst_i, left);
     insert_cluster(dst_i, right);
@@ -89,14 +75,8 @@
 
 bool Cluster::preorder(const IR::Operation_Ternary* expression)
 {
-<<<<<<< HEAD
     LOG3(".....Ternary Operation....." << expression->toString() 
 	<< '(' << expression->e0->toString() << ',' << expression->e1->toString() << ',' << expression->e2->toString()
-=======
-
-    LOG3(".....Ternary Operation....." << expression->toString()
-        << '(' << expression->e0->toString() << ',' << expression->e1->toString() << ',' << expression->e2->toString()
->>>>>>> 0d914bd9
         << ')');
     PhvInfo::Field::bitrange e0_bits;
     e0_bits.lo = e0_bits.hi = 0;
@@ -145,15 +125,9 @@
         {
             if(! dst_map_i[dst_i])
             {
-<<<<<<< HEAD
                 dst_map_i[dst_i] = new std::set<const PhvInfo::Field *>; 	// new std::set
                 lhs_unique_i.insert(dst_i);					// lhs_unique set insert field
                 LOG3("lhs_unique..insert[" << std::endl << &lhs_unique_i << "lhs_unique..insert]");
-=======
-                dst_map_i[dst_i] = new std::set<const PhvInfo::Field *>;        // new std::set
-                lhs_unique_i.insert(dst_i);                                     // lhs_unique set insert field
-                dump_cluster_set("lhs_unique..insert", &lhs_unique_i);
->>>>>>> 0d914bd9
             }
             for (auto &operand : primitive->operands)
             {
@@ -261,27 +235,15 @@
 //     do nothing
 // if [b]-->nullptr
 //     (a,x) = (a,x) U b
-<<<<<<< HEAD
 //     [a],[b]-->(a,x,b) 
-=======
-//     [a],[b] --> (a,x,b)
->>>>>>> 0d914bd9
 // if [b]-->(b,d,x)
 //     [a]-->(a,u,v)U(b,d,x)
 //     [b(=rhs)] set members --> [a(=lhs)], rhs cluster subsumed by lhs'
-<<<<<<< HEAD
 //     [b],[d],[x],[a],[u],[v]-->(a,u,v,b,d,x)
 //     lhs_unique set: -remove(b,d,x)
 //     note: [b]-->(b,d,x) & op c d => [c]-->(c,b,d,x), lhs_unique set: +insert(c)-remove(b,d,x)
 //     del (b,d,x) as no map[] key points to (b,d,x) 
 // 
-=======
-//     [b],[d],[x],[a],[u],[v] --> (a,u,v,b,d,x)
-//     lhs_unique set - remove(b,d,x)
-//     note: [b]-->(b,d,x) & op c d => [c]-->(c,b,d,x), lhs_unique set - insert(c),remove(b,d,x)
-//     del (b,d,x) as no map[] key points to (b,d,x)
-//
->>>>>>> 0d914bd9
 //***********************************************************************************
 
 void Cluster::insert_cluster(const PhvInfo::Field *lhs, const PhvInfo::Field *rhs)
@@ -347,24 +309,14 @@
         // b --> (b,d,e); count b=1 in (b,d,e)
         if(dst_map_i[lhs]->count(lhs) != 1)
         {
-<<<<<<< HEAD
             WARNING("*****cluster.cpp:sanity_FAIL*****cluster member count > 1.." << msg << lhs << "-->" << *(dst_map_i[lhs]));
-=======
-            std::cout << "*****sanity_FAIL*****cluster member count > 1.."
-                << msg << *lhs << "-->" << *(dst_map_i[lhs]) << std::endl;
->>>>>>> 0d914bd9
         }
         // forall x elem (b,d,e), x-->(b,d,e)
         for(auto rhs: *(dst_map_i[lhs]))
         {
             if(dst_map_i[rhs] != dst_map_i[lhs])
             {
-<<<<<<< HEAD
                 WARNING("*****cluster.cpp:sanity_FAIL*****cluster member pointers inconsistent.." << msg << lhs << "-->" << rhs);
-=======
-                std::cout << "*****sanity_FAIL*****cluster member pointers inconsistent.."
-                << msg << *lhs << "-->" << *rhs << std::endl;
->>>>>>> 0d914bd9
             }
         }
     }
@@ -391,17 +343,10 @@
                     set_intersection(s1.begin(),s1.end(),s2.begin(),s2.end(), std::back_inserter(s3));
                     if(s3.size())
                     {
-<<<<<<< HEAD
                         WARNING("*****cluster.cpp:sanity_FAIL*****uniqueness.." << msg
 				<< entry.first << s1 << "..^.." << entry_2.first << s2 << '=' << s3);
                         LOG3("lhs[" << std::endl << &s1 << "lhs]");
                         LOG3("lhs_2[" << std::endl << &s2 << "lhs_2]");
-=======
-                        std::cout << "*****sanity_FAIL*****uniqueness.."
-                                << msg << *lhs << s1 << "..intersect.." << *lhs_2 << s2 << '=' << s3 << std::endl;
-                        dump_cluster_set("lhs", &s1);
-                        dump_cluster_set("lhs_2", &s2);
->>>>>>> 0d914bd9
                     }
                 }
             }//for
@@ -411,13 +356,8 @@
 
 //***********************************************************************************
 //
-<<<<<<< HEAD
 // output stream <<
 // 
-=======
-// dumps
-//
->>>>>>> 0d914bd9
 //***********************************************************************************
 //
 // cluster output
@@ -428,11 +368,7 @@
     {
         for(auto field: *cluster_set)
         {
-<<<<<<< HEAD
             out << field << std::endl;
-=======
-            dump_field(field);
->>>>>>> 0d914bd9
         }
     }
     else
@@ -443,7 +379,6 @@
     return out;
 }
 
-<<<<<<< HEAD
 std::ostream &operator<<(std::ostream &out, std::vector<const PhvInfo::Field *>& cluster_vec)
 {
     for(auto field: cluster_vec)
@@ -453,13 +388,6 @@
 
     return out;
 }
-=======
-//***********************************************************************************
-//
-// output stream <<
-//
-//***********************************************************************************
->>>>>>> 0d914bd9
 
 std::ostream &operator<<(std::ostream &out, Cluster &cluster)
 {
@@ -467,12 +395,7 @@
     // iterate through all elements in dst_map
     for(auto entry: cluster.dst_map())
     {
-<<<<<<< HEAD
         if(entry.second)
-=======
-        // ignore singleton clusters
-        if(entry.second && entry.second->size() > 1)
->>>>>>> 0d914bd9
         {
             out << entry.first << "-->(";
             for (auto entry_2: *(entry.second))
