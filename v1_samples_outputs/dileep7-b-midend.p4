--- conflicted
+++ resolved
@@ -1,5 +1,5 @@
-#include "/home/cdodd/p4c/build/../p4include/core.p4"
-#include "/home/cdodd/p4c/build/../p4include/v1model.p4"
+#include "/home/mbudiu/barefoot/git/p4c/build/../p4include/core.p4"
+#include "/home/mbudiu/barefoot/git/p4c/build/../p4include/v1model.p4"
 
 struct egress_intrinsic_metadata_t {
     bit<16> egress_port;
@@ -239,13 +239,8 @@
 }
 
 control ingress(inout headers hdr, inout metadata meta, inout standard_metadata_t standard_metadata) {
-<<<<<<< HEAD
-    bit<8> ttl_0;
-    bit<9> egress_port_0;
     action NoAction_0() {
     }
-=======
->>>>>>> 6b66f415
     @name("nop") action nop_0() {
     }
     @name("custom_action_3") action custom_action(bit<9> egress_port, bit<48> dstAddr, bit<32> dstIp) {
