--- conflicted
+++ resolved
@@ -1,5 +1,5 @@
-#include "/home/cdodd/p4c/build/../p4include/core.p4"
-#include "/home/cdodd/p4c/build/../p4include/v1model.p4"
+#include "/home/mbudiu/barefoot/git/p4c/build/../p4include/core.p4"
+#include "/home/mbudiu/barefoot/git/p4c/build/../p4include/v1model.p4"
 
 struct metadata_t {
     bit<1> field1;
@@ -159,13 +159,8 @@
 }
 
 control ingress(inout headers hdr, inout metadata meta, inout standard_metadata_t standard_metadata) {
-<<<<<<< HEAD
-    bit<1> value_0;
-    bit<1> value_1;
     action NoAction_0() {
     }
-=======
->>>>>>> 6b66f415
     @name("action1") action action1_2() {
         meta.md.field1 = 1w0;
     }
