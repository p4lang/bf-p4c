/* -*-C++-*- */
/* This file contains the IR classes for all expressions.
   The base classes are in base.def */

abstract Operation_Unary : Operation {
    Expression expr;
    Operation_Unary {
        if (!srcInfo && expr) srcInfo = expr->srcInfo;
        if (type->is<Type::Unknown>() && expr) type = expr->type; }
    precedence = DBPrint::Prec_Prefix;
}

class Neg : Operation_Unary {
    stringOp = "-";
}

class Cmpl : Operation_Unary {
    stringOp = "~";
}

class LNot : Operation_Unary {
    stringOp = "!";
}

abstract Operation_Binary : Operation {
    Expression left;
    Expression right;
    Operation_Binary {
        if (!srcInfo && left && right) srcInfo = left->srcInfo + right->srcInfo;
        if (type->is<Type::Unknown>() && left && right && left->type == right->type)
            type = left->type; }
}

abstract Operation_Ternary : Operation {
    Expression e0;
    Expression e1;
    Expression e2;
    Operation_Ternary { if (!srcInfo && e0 && e2) srcInfo = e0->srcInfo + e2->srcInfo; }
}

abstract Operation_Relation : Operation_Binary {
    Operation_Relation { type = Type::Boolean::get(); }
}

class Mul : Operation_Binary {
    stringOp = "*";
    precedence = DBPrint::Prec_Mul;
}

class Div : Operation_Binary {
    stringOp = "/";
    precedence = DBPrint::Prec_Div;
}
class Mod : Operation_Binary {
    stringOp = "%";
    precedence = DBPrint::Prec_Mod;
}
class Add : Operation_Binary {
    stringOp = "+";
    precedence = DBPrint::Prec_Add;
}
class Sub : Operation_Binary {
    stringOp = "-";
    precedence = DBPrint::Prec_Sub;
}
class Shl : Operation_Binary {
    stringOp = "<<";
    precedence = DBPrint::Prec_Shl;
}
class Shr : Operation_Binary {
    stringOp = ">>";
    precedence = DBPrint::Prec_Shr;
}
class Equ : Operation_Relation {
    stringOp = "==";
    precedence = DBPrint::Prec_Equ;
}
class Neq : Operation_Relation {
    stringOp = "!=";
    precedence = DBPrint::Prec_Neq;
}
class Lss : Operation_Relation {
    stringOp = "<";
    precedence = DBPrint::Prec_Lss;
}
class Leq : Operation_Relation {
    stringOp = "<=";
    precedence = DBPrint::Prec_Leq;
}
class Grt : Operation_Relation {
    stringOp = ">";
    precedence = DBPrint::Prec_Grt;
}
class Geq : Operation_Relation {
    stringOp = ">=";
    precedence = DBPrint::Prec_Geq;
}
class BAnd : Operation_Binary {
    stringOp = "&";
    precedence = DBPrint::Prec_BAnd;
}
class BOr : Operation_Binary {
    stringOp = "|";
    precedence = DBPrint::Prec_BOr;
}
class BXor : Operation_Binary {
    stringOp = "^";
    precedence = DBPrint::Prec_BXor;
}
class LAnd : Operation_Binary {
    stringOp = "&&";
    precedence = DBPrint::Prec_LAnd;
}
class LOr : Operation_Binary {
    stringOp = "||";
    precedence = DBPrint::Prec_LOr;
}

// This is an integer literal on arbitrary-precision.
class Constant : Expression, CompileTimeValue {
    mpz_class value;
    optional unsigned  base;  // base used when reading/writing
#noconstructor
    // if noWarning is true, no warning is emitted
    void handleOverflow(bool noWarning);
    Constant(intmax_t v, unsigned base = 10) :
            Expression(new Type_InfInt()), value(v), base(base) {}
    Constant(mpz_class v, unsigned base = 10) :
            Expression(new Type_InfInt()), value(v), base(base) {}
    Constant(Util::SourceInfo si, mpz_class v, unsigned base = 10) :
            Expression(si, new Type_InfInt()), value(v), base(base) {}
    Constant(const Type *t, mpz_class v, unsigned base = 10, bool noWarning = false) :
            Expression(t), value(v), base(base) { CHECK_NULL(t); handleOverflow(noWarning); }
    Constant(Util::SourceInfo si, const Type *t, mpz_class v,
             unsigned base = 10, bool noWarning = false) :
            Expression(si, t), value(v), base(base) { CHECK_NULL(t); handleOverflow(noWarning); }
#emit
    static Constant GetMask(unsigned width);
#end
    bool fitsInt() const { return value.fits_sint_p(); }
    bool fitsLong() const { return value.fits_slong_p(); }
    long asLong() const {
        if (!fitsLong())
            ::error("%1%: Value too large", this);
        return value.get_si(); }
    int asInt() const {
        if (!fitsInt())
            ::error("%1%: Value too large", this);
        return value.get_si(); }
    // The following operators are only used in special circumstances.
    // They do not look at the type when operating.  There are separate
    // implementations of these computations when doing proper constant folding.
#emit
    Constant operator<<(const unsigned &shift) const;
    Constant operator>>(const unsigned &shift) const;
    Constant operator&(const Constant &c) const;
    Constant operator-(const Constant &c) const;
#end
    toString { return Util::toString(&value); }
    visit_children { v.visit(type, "type"); }
}

class BoolLiteral : Expression, CompileTimeValue {
    bool value;
    toString{ return value ? "true" : "false"; }
}

class StringLiteral : Expression {
    cstring value;
    validate{ if (value.isNull()) BUG("null StringLiteral"); }
    toString{ return cstring("\"") + value + "\""; }
}

class PathExpression : Expression {
    Path path;
    PathExpression { if (!srcInfo && path) srcInfo = path->srcInfo; }
    PathExpression(IR::ID id) : Expression(id.srcInfo), path(new IR::Path(id)) {}
    toString{ return path->toString(); }
}

// enum X { a }
// X.a
// The 'X' portion is a TypeNameExpression
class TypeNameExpression : Expression {
    Type_Name typeName;
    TypeNameExpression { if (!srcInfo && typeName) srcInfo = typeName->srcInfo; }
    TypeNameExpression(ID id) : Expression(id.srcInfo),
                                typeName(new IR::Type_Name(new IR::Path(id))) {}
    dbprint{ Node::dbprint(out); out << typeName; }
    toString { return typeName->toString(); }
}

class Slice : Operation_Ternary {
    precedence = DBPrint::Prec_Postfix;
    stringOp = "[:]";
    toString{ return e0->toString() + "[" + e1->toString() + ":" + e2->toString() + "]"; }
    // After type checking e1 and e2 will be constants
    int getH() const { return e1->to<IR::Constant>()->asInt(); }
    int getL() const { return e2->to<IR::Constant>()->asInt(); }
    Slice(Expression a, int hi, int lo)
    : Operation_Ternary(a, new Constant(hi), new Constant(lo)) {}
    Slice(Util::SourceInfo si, Expression a, int hi, int lo)
    : Operation_Ternary(si, a, new Constant(hi), new Constant(lo)) {}
}

class Member : Operation_Unary {
    ID member;
    virtual int offset_bits() const;
    int lsb() const;
    int msb() const;
    stringOp = ".";
    toString{ return expr->toString() + "." + member; }
}

class Concat : Operation_Binary {
    stringOp = "++";
    precedence = DBPrint::Prec_Add;
}

class ArrayIndex : Operation_Binary {
    stringOp = "[]";
    precedence = DBPrint::Prec_Postfix;
}

class Range : Operation_Binary {
    stringOp = "..";
    precedence = DBPrint::Prec_Low;
}

class Mask : Operation_Binary {
    stringOp = "&&&";
    precedence = DBPrint::Prec_Low;
}

class Mux : Operation_Ternary {
    stringOp = "?:";
    precedence = DBPrint::Prec_Low;
    visit_children {
        v.visit(e0, "e0");
        auto &clone(v.flow_clone());
        v.visit(e1, "e1");
        clone.visit(e2, "e2");
        v.flow_merge(clone); }
}

class DefaultExpression : Expression {}

class This : Expression {}  // experimental

class Cast : Operation_Unary {
    Type destType = type;
    // These will generally always be the same, except when a cast to a type argument of
    // a generic occurs.  Then at some point, the 'destType' will be specialized to a concrete
    // type, and 'type' will only be updated later when type inferencing occurs
    precedence = DBPrint::Prec_Prefix;
    stringOp = "(cast)";
    toString{ return "cast"; }
    validate{ BUG_CHECK(!destType->is<Type_Unknown>(), "%1%: Cannot cast to unknown type", this); }
}

class SelectExpression : Expression {
<<<<<<< HEAD
    ListExpression     select;
    Vector<SelectCase> selectCases;
=======
    ListExpression select;
    inline Vector<SelectCase> selectCases;
>>>>>>> 1cc7ce77
#nodbprint
    visit_children {
        v.visit(select, "select");
        selectCases.parallel_visit_children(v); }
}

class MethodCallExpression : Expression {
    Expression         method;
    Vector<Type>       typeArguments;
    Vector<Expression> arguments;
    toString{ return method->toString(); }
    validate{ typeArguments->check_null(); arguments->check_null(); }
}

class ConstructorCallExpression : Expression {
    Type               constructedType = type;  // Either a Type_Name or a Specialized_Type
    Vector<Expression> arguments;
    toString{ return constructedType->toString(); }
    validate{ BUG_CHECK(constructedType->is<Type_Name>() ||
                        constructedType->is<Type_Specialized>(),
                        "%1%: unexpected type", constructedType);
        arguments->check_null(); }
}

// Represents a list of expressions separated by commas
class ListExpression : Expression {
    Vector<Expression> components;
    validate {
        if (components->empty()) BUG("List expression with no components");
        components->check_null();
    }
}<|MERGE_RESOLUTION|>--- conflicted
+++ resolved
@@ -259,13 +259,8 @@
 }
 
 class SelectExpression : Expression {
-<<<<<<< HEAD
-    ListExpression     select;
-    Vector<SelectCase> selectCases;
-=======
-    ListExpression select;
+    ListExpression            select;
     inline Vector<SelectCase> selectCases;
->>>>>>> 1cc7ce77
 #nodbprint
     visit_children {
         v.visit(select, "select");
