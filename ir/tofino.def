--- conflicted
+++ resolved
@@ -27,15 +27,9 @@
         Tofino::Deparser  deparser = nullptr;
         operator== { return parser == a.parser && mau == a.mau && deparser == a.deparser; }
         toJSON {
-<<<<<<< HEAD
             json << json.indent << "\"parser\" : " << parser << "," << std::endl
                  << json.indent << "\"mau\" : " << mau << "," << std::endl
                  << json.indent << "\"deparser\" : " << deparser; }
-=======
-            json    << json.indent << "\"parser\" : " << parser << "," << std::endl
-                    << json.indent << "\"mau\" : " << mau << "," << std::endl
-                    << json.indent << "\"parser\" : " << deparser << std::endl;
-        }
         static IR::Tofino::Pipe::thread_t* fromJSON(JSONLoader& json) {
             IR::Tofino::Pipe::thread_t * thread = new IR::Tofino::Pipe::thread_t();
             json.load("parser", thread->parser);
@@ -43,10 +37,8 @@
             json.load("deparser", thread->deparser);
             return thread;
         }
->>>>>>> f1bd0c1b
     }
     thread_t[2] thread = {};  // INGRESS and EGRESS
-    Pipe() = default;
 #apply
     operator== { return standard_metadata == a.standard_metadata &&
                         thread[0] == a.thread[0] && thread[1] == a.thread[1]; }
