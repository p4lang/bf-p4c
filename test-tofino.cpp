#include <base/logging.h>
#include <stdio.h>
#include <iostream>
#include <fstream>
#include <string>
#include "ir/ir.h"
#include "ir/dbprint.h"
#include "lib/log.h"
#include "frontends/p4-14/typecheck.h"
#include "tofinoOptions.h"
#include "tofino/common/extract_maupipe.h"
#include "tofino/common/elim_unused.h"
#include "tofino/common/field_defuse.h"
#include "tofino/common/header_stack.h"
#include "tofino/mau/asm_output.h"
#include "tofino/mau/gateway.h"
#include "tofino/mau/instruction_selection.h"
#include "tofino/mau/ixbar_realign.h"
#include "tofino/mau/phv_constraints.h"
#include "tofino/mau/push_pop.h"
#include "tofino/mau/split_gateways.h"
#include "tofino/mau/table_dependency_graph.h"
#include "tofino/mau/table_layout.h"
#include "tofino/mau/table_mutex.h"
#include "tofino/mau/table_placement.h"
#include "tofino/mau/table_seqdeps.h"
#include "tofino/mau/table_summary.h"
#include "tofino/parde/add_parde_metadata.h"
#include "tofino/parde/asm_output.h"
#include "tofino/parde/bridge_metadata.h"
#include "tofino/parde/compute_shifts.h"
#include "tofino/parde/match_keys.h"
#include "tofino/parde/split_big_states.h"
#include "tofino/parde/split_header.h"
#include "tofino/parde/stack_push_shims.h"
#include "tofino/phv/asm_output.h"
#include "tofino/phv/trivial_alloc.h"
#include "tofino/phv/split_phv_use.h"
#include "tofino/phv/create_thread_local_instances.h"
#include "tofino/phv/phv_allocator.h"
#include "tofino/phv/cluster_phv_mau.h"
#include "tofino/common/copy_header_eliminator.h"

class CheckTableNameDuplicate : public MauInspector {
    set<cstring>        names;
    profile_t init_apply(const IR::Node *root) override {
        names.clear();
        return MauInspector::init_apply(root); }
    bool preorder(const IR::MAU::Table *t) override {
        if (names.count(t->name))
            BUG("Multiple tables named '%s'", t->name);
        names.insert(t->name);
        return true; }
};

struct DumpPipe : public Inspector {
    const char *heading;
    DumpPipe() : heading(nullptr) {}
    explicit DumpPipe(const char *h) : heading(h) {}
    bool preorder(const IR::Node *pipe) override {
        if (verbose) {
            if (heading)
                std::cout << "-------------------------------------------------" << std::endl
                          << heading << std::endl
                          << "-------------------------------------------------" << std::endl;
            if (verbose > 1)
                dump(pipe);
            else
                std::cout << *pipe << std::endl; }
        return false; }
};

void force_link_dump(const IR::Node *n) { dump(n); }

static void debug_hook(const char *, unsigned, const char *pass, const IR::Node *n) {
    LOG4(pass << ": " << std::endl << *n << std::endl);
}

void test_tofino_backend(const IR::Tofino::Pipe *maupipe, const Tofino_Options *options) {
    PhvInfo phv;
    Cluster cluster(phv);
    DependencyGraph deps;
    TablesMutuallyExclusive mutex;
    FieldDefUse defuse(phv);
    HeaderStackInfo stacks;
    TableSummary summary;
    MauAsmOutput mauasm(phv);
    PassManager *phv_alloc;

    if (options->phv_newalloc) {
        auto *newpa = new PhvAllocator(phv, defuse.conflicts(), std::ref(mutex));
        phv_alloc = new PassManager({
            newpa,
            new VisitFunctor([newpa, options]() {
                if (!newpa->Solve(options->phv_newalloc)) {
                    error("or-tools failed to find PHV allocation"); } }),
            verbose ? new VisitFunctor([&phv]() {
                std::cout << "Printing PHV fields:\n";
                for (auto iter = phv.begin(); iter != phv.end(); ++iter) {
                    LOG2("result:" << iter->name << iter->alloc[0]);
                    LOG2("result:" << iter->name << iter->alloc[1]); }}) : nullptr });
    } else {
        phv_alloc = new PassManager({
            new MauPhvConstraints(phv),
            new PHV::TrivialAlloc(phv, defuse.conflicts()) });
    }

<<<<<<< HEAD
    PassManager *phv_analysis = new PassManager({
        &cluster, 
        new VisitFunctor([&phv, &defuse, &cluster]() {
            //
            Cluster_PHV_Requirements phv_req(cluster);		// Cluster PHV requirements
            LOG3(phv_req);
            PHV_MAU_Group_Assignments phv_mau_grps(phv_req);	// PHV MAU Group assignments
            LOG3(phv_mau_grps);
	}),
=======
    phv_analysis = new PassManager({
        &cluster,
        new VisitFunctor([&phv, &defuse, &cluster]() {
                LOG3("++++++++++ All Fields(name,size) ++++++++++:\n");
                LOG3(phv);
                // LOG3("++++++++++ Def-Use ++++++++++:\n");
                // LOG3(defuse);
                LOG3("++++++++++ Clusters ++++++++++:\n");
                LOG3(cluster);
        }),
>>>>>>> 0d914bd9
    });

    PassManager backend = {
        new DumpPipe("Initial table graph"),
        &phv,
        &defuse,
        new AddBridgedMetadata(phv, defuse),
        new AddMetadataShims,
        new CreateThreadLocalInstances(INGRESS),
        new CreateThreadLocalInstances(EGRESS),
        &stacks,
        new StackPushShims(stacks),
        &phv,
        new VisitFunctor([&phv, &stacks]() { phv.allocatePOV(stacks); }),
        new HeaderPushPop(stacks),
        new CopyHeaderEliminator,    // needs to be after POV alloc and before InstSel
        new InstructionSelection(phv),

        phv_analysis,   // perform cluster analysis after last &phv pass

        new CanonGatewayExpr,   // must be before TableLayout?  or just TablePlacement?
        new SplitComplexGateways(phv),
        new CheckGatewayExpr(phv),
        new TableLayout(phv),
        new TableFindSeqDependencies,
        new FindDependencyGraph(&deps),
        verbose ? new VisitFunctor([&deps]() { std::cout << deps; }) : nullptr,
        new TypeCheck,
        new SpreadGatewayAcrossSeq,
        new CheckTableNameDuplicate,
        new TableFindSeqDependencies,
        new CheckTableNameDuplicate,
        new FindDependencyGraph(&deps),
        &mutex,
        new DumpPipe("Before table placement"),
        new TablePlacement(deps, mutex, phv),
        new CheckTableNameDuplicate,
        new TableFindSeqDependencies,  // not needed?
        new CheckTableNameDuplicate,
        new ComputeShifts,
        new DumpPipe("Before ElimUnused"),
        &defuse,
        new ElimUnused(phv, defuse),
        new DumpPipe("After ElimUnused"),
        new PhvInfo::SetReferenced(phv),
        &mutex,
        &summary,
        verbose ? new VisitFunctor([&summary]() { std::cout << summary; }) : nullptr,

        phv_alloc,

        verbose ? new VisitFunctor([&phv]() { std::cout << phv; }) : nullptr,

        new IXBarRealign(phv),
        new SplitExtractEmit,
        new LoadMatchKeys(phv),   // depends on SplitExtractEmit
        new SplitPhvUse(phv),     // depends on SplitExtractEmit
        new SplitBigStates(phv),  // depends on SplitPhvUse
        new DumpPipe("Final table graph"),
        new CheckTableNameDuplicate,
        new PhvInfo::SetReferenced(phv),
        &mauasm
    };
    if (LOGGING(4))
        backend.addDebugHook(debug_hook);
    maupipe = maupipe->apply(backend);
    if (ErrorReporter::instance.getErrorCount() > 0)
        return;
    std::ostream *out = &std::cout;
    if (options->outputFile)
        out = new std::ofstream(options->outputFile);
    *out << "version: 1.0.0" << std::endl
         << PhvAsmOutput(phv)
         << ParserAsmOutput(maupipe, phv, INGRESS)
         << DeparserAsmOutput(maupipe, phv, INGRESS)
         << ParserAsmOutput(maupipe, phv, EGRESS)
         << DeparserAsmOutput(maupipe, phv, EGRESS)
         << mauasm << std::flush;
}<|MERGE_RESOLUTION|>--- conflicted
+++ resolved
@@ -105,7 +105,6 @@
             new PHV::TrivialAlloc(phv, defuse.conflicts()) });
     }
 
-<<<<<<< HEAD
     PassManager *phv_analysis = new PassManager({
         &cluster, 
         new VisitFunctor([&phv, &defuse, &cluster]() {
@@ -115,18 +114,6 @@
             PHV_MAU_Group_Assignments phv_mau_grps(phv_req);	// PHV MAU Group assignments
             LOG3(phv_mau_grps);
 	}),
-=======
-    phv_analysis = new PassManager({
-        &cluster,
-        new VisitFunctor([&phv, &defuse, &cluster]() {
-                LOG3("++++++++++ All Fields(name,size) ++++++++++:\n");
-                LOG3(phv);
-                // LOG3("++++++++++ Def-Use ++++++++++:\n");
-                // LOG3(defuse);
-                LOG3("++++++++++ Clusters ++++++++++:\n");
-                LOG3(cluster);
-        }),
->>>>>>> 0d914bd9
     });
 
     PassManager backend = {
