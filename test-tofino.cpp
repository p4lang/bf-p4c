--- conflicted
+++ resolved
@@ -84,15 +84,8 @@
         new DumpPipe("Initial table graph"),
         new FindDependencyGraph(&deps),
         new VisitFunctor([&deps]() { if (verbose) std::cout << deps; }),
-<<<<<<< HEAD
-        new CreateThreadLocalInstances(INGRESS),
-        new CreateThreadLocalInstances(EGRESS),
         new CopyHeaderEliminator,
         new HeaderFragmentCreator,
-=======
-        options->phv_alloc ? new CopyHeaderEliminator : 0,
-        options->phv_alloc ? new HeaderFragmentCreator : 0,
->>>>>>> 28f1e2ed
         new TypeCheck,
         new SplitGateways,
         new CheckTableNameDuplicate,
