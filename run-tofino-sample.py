--- conflicted
+++ resolved
@@ -92,10 +92,6 @@
             result = SUCCESS
     return result
 
-<<<<<<< HEAD
-
-=======
->>>>>>> 64d12f94
 ######################### main
 
 def main(argv):
@@ -131,14 +127,10 @@
         if options.testName.startswith('/'):
             options.testName = options.testName[1:]
         if options.testName.endswith('.p4'):
-            options.testName = options.testName[:-3]
-<<<<<<< HEAD
-=======
-        options.testName = "tofino/" + options.testName
+            options.testName = "tofino/" + options.testName[:-3]
     else:
         print("Can't figure out test name")
         return FAILURE
->>>>>>> 64d12f94
 
     result = process_v1_file(options, argv)
 
