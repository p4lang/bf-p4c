/*
Copyright 2013-present Barefoot Networks, Inc.

Licensed under the Apache License, Version 2.0 (the "License");
you may not use this file except in compliance with the License.
You may obtain a copy of the License at

    http://www.apache.org/licenses/LICENSE-2.0

Unless required by applicable law or agreed to in writing, software
distributed under the License is distributed on an "AS IS" BASIS,
WITHOUT WARRANTIES OR CONDITIONS OF ANY KIND, either express or implied.
See the License for the specific language governing permissions and
limitations under the License.
*/

#include "irclass.h"
#include "lib/algorithm.h"

enum flags { EXTEND = 1, IN_IMPL = 2, OVERRIDE = 4, NOT_DEFAULT = 8, CONCRETE_ONLY = 16,
             CONST = 32, CLASSREF = 64, INCL_NESTED = 128};

const ordered_map<cstring, IrMethod::info_t> IrMethod::Generate = {
{ "operator==", { &NamedType::Bool, {}, CONST + IN_IMPL + OVERRIDE + CLASSREF,
    [](IrClass *cl, cstring) -> cstring {
        std::stringstream buf;
        buf << "{" << std::endl << cl->indent << cl->indent << "return ";
        if (cl->getParent()->name == "Node")
            buf << "typeid(*this) == typeid(a)";
        else
            buf << cl->getParent()->name << "::operator==(static_cast<const "
                << cl->getParent()->name << " &>(a))";
        for (auto f : *cl->getFields()) {
            buf << std::endl;
            buf << cl->indent << cl->indent << "&& " << f->name << " == a." << f->name; }
        buf << ";" << std::endl;
        buf << cl->indent << "}";
        return buf.str(); } } },
{ "visit_children", { &NamedType::Void, { new IrField(&ReferenceType::VisitorRef, "v") },
  IN_IMPL + OVERRIDE,
    [](IrClass *cl, cstring) -> cstring {
        bool needed = false;
        std::stringstream buf;
        buf << "{" << std::endl;
        buf << cl->indent << cl->getParent()->name << "::visit_children(v);" << std::endl;
        for (auto f : *cl->getFields()) {
            if (f->type->resolve(cl->containedIn) == nullptr)
                // This is not an IR pointer
                continue;
            if (f->isInline)
                buf << cl->indent << f->name << ".visit_children(v);" << std::endl;
            else
                buf << cl->indent << "v.visit(" << f->name << ", \"" << f->name << "\");"
                    << std::endl;
            needed = true; }
        buf << "}";
        return needed ? buf.str() : cstring(); } } },
{ "validate", { &NamedType::Void, {}, CONST + IN_IMPL + EXTEND + OVERRIDE,
    [](IrClass *cl, cstring body) -> cstring {
        bool needed = false;
        std::stringstream buf;
        buf << "{";
        for (auto f : *cl->getFields()) {
            if (f->type->resolve(cl->containedIn) == nullptr)
                // This is not an IR pointer
                continue;
            if (f->isInline)
                buf << std::endl << cl->indent << cl->indent << f->name << ".validate();";
            else if (!f->nullOK)
                buf << std::endl << cl->indent << cl->indent << "CHECK_NULL(" << f->name << ");";
            else
                continue;
            needed = true; }
        if (body) buf << body;
        buf << " }";
        return needed ? buf.str() : cstring(); } } },
{ "node_type_name", { &NamedType::Cstring, {}, CONST + OVERRIDE,
    [](IrClass *cl, cstring) -> cstring {
        std::stringstream buf;
        buf << "{ return \"" << cl->containedIn << cl->name << "\"; }";
        return buf.str(); } } },
{ "dbprint", { &NamedType::Void, { new IrField(&ReferenceType::OstreamRef, "out") },
  CONST + IN_IMPL + OVERRIDE + CONCRETE_ONLY,
    [](IrClass *, cstring) -> cstring {
        return ""; } } },
{ "dump_fields", { &NamedType::Void, { new IrField(&ReferenceType::OstreamRef, "out") },
  CONST + IN_IMPL + OVERRIDE,
    [](IrClass *cl, cstring) -> cstring {
        std::stringstream buf;
        buf << "{" << std::endl;
        buf << cl->indent << cl->getParent()->name << "::dump_fields(out);" << std::endl;
        bool needed = false;
        for (auto f : *cl->getFields()) {
            if (f->type->resolve(cl->containedIn) == nullptr &&
                !dynamic_cast<const TemplateInstantiation*>(f->type)) {
                // not an IR pointer
                buf << cl->indent << cl->indent << "out << \" " << f->name << "=\" << " << f->name
                    << ";" << std::endl;
                needed = true; } }
        buf << "}";
        return needed ? buf.str() : cstring(); } } },
{ "toJSON", { &NamedType::Cstring, { 
        new IrField(&NamedType::Cstring, "indent", ""), 
        new IrField(new ReferenceType(
                            new TemplateInstantiation(&NamedType::Unordered_Set, 
                                                      &NamedType::Int)), "node_refs") 
    }, CONST + IN_IMPL + OVERRIDE,
    [](IrClass *cl, cstring) -> cstring {
        std::stringstream buf;
<<<<<<< HEAD
        static std::vector<cstring> preamble = {  
                    "{\n", "std::stringstream buf;\n",
                    "if (node_refs.find(this->id) != node_refs.end()) {\n",
                    "", "buf << indent << \"\\\"Node_ID\\\" : \" << this->id;\n"
                    "", "return buf.str();\n", "}\n" };
        for (auto e : preamble)
            buf << e << cl->indent;

        buf << "buf << " << cl->getParent()->name << "::toJSON(indent, node_refs);" 
            << std::endl;
        
        for (auto f : *cl->getFields()) {
            buf << cl->indent << "buf << \",\" << std::endl << indent << \"\\\"" 
                << f->name << "\\\" : \" << "
                << "JSONGenerator::generate" << "(" << f->name << ", indent, node_refs)"
                << ";" << std::endl;
=======
        buf << "{" << std::endl;
        buf << cl->indent << "std::stringstream buf;" << std::endl;
        buf << cl->indent << "buf << " << cl->getParent()->name << "::toJSON(indent, node_refs);" 
            << std::endl;
        
        for (auto f : *cl->getFields()) {
            if (!f->isInline && f->nullOK)
                buf << cl->indent << "if (" << f->name << " != nullptr) ";
            buf << cl->indent << "buf << \",\" << std::endl << indent << \"\\\"" 
                << f->name << "\\\" : \" << "
                << "JSONGenerator::generate" << "(" << f->name << ", indent, node_refs)";
            buf << ";" << std::endl;
>>>>>>> a015ab25
        }
        buf << cl->indent << "return buf.str();" << std::endl << "}";
        return buf.str(); } } },
{ "toString", { &NamedType::Cstring, {}, CONST + IN_IMPL + OVERRIDE + NOT_DEFAULT,
    [](IrClass *, cstring) -> cstring { return cstring(); } } },
};

void IrClass::generateMethods() {
    if (this == nodeClass || this == vectorClass) return;
    if (kind != NodeKind::Interface && kind != NodeKind::Nested) {
        for (auto &def : IrMethod::Generate) {
            if (def.second.flags & NOT_DEFAULT)
                continue;
            if ((def.second.flags & CONCRETE_ONLY) && kind != NodeKind::Concrete)
                continue;
            if (Util::Enumerator<IrElement*>::createEnumerator(elements)
                ->where([] (IrElement *el) { return el->is<IrNo>(); })
                ->where([&def] (IrElement *el) { return el->to<IrNo>()->text == def.first; })
                ->any())
                continue;
            IrMethod *exist = dynamic_cast<IrMethod *>(
                Util::Enumerator<IrElement*>::createEnumerator(elements)
                ->where([] (IrElement *el) { return el->is<IrMethod>(); })
                ->where([&def] (IrElement *el) { return el->to<IrMethod>()->name == def.first; })
                ->nextOrDefault());
            if (exist && !(def.second.flags & EXTEND))
                continue;
            cstring body = def.second.create(this, exist ? exist->body : cstring());
            if (body) {
                if (!body.size())
                    body = nullptr;
                if (exist) {
                    exist->body = body;
                } else {
                    auto *m = new IrMethod(def.first, body);
                    m->clss = this;
                    elements.push_back(m); } } }
        for (auto *parent = getParent(); parent; parent = parent->getParent()) {
            auto eq_overload = new IrMethod("operator==", "{ return a == *this; }");
            eq_overload->clss = this;
            eq_overload->isOverride = true;
            eq_overload->rtype = &NamedType::Bool;
            eq_overload->args.push_back(
                new IrField(new ReferenceType(new NamedType(parent), true), "a"));
            eq_overload->isConst = true;
            elements.push_back(eq_overload); } }
    IrMethod *ctor = nullptr;
    for (auto m : *getUserMethods()) {
        if (m->rtype) {
            m->rtype->resolve(&local);
            continue; }
        if (m->name == name) {
            if (!m->isUser) ctor = m;
            continue; }
        if (!IrMethod::Generate.count(m->name))
            throw Util::CompilationError("Unrecognized predefined method %1%", m);
        auto &info = IrMethod::Generate.at(m->name);
        m->rtype = info.rtype;
        m->args = info.args;
        if (info.flags & CLASSREF)
            m->args.push_back(
                new IrField(new ReferenceType(new NamedType(this), true), "a"));
        if (info.flags & IN_IMPL)
            m->inImpl = true;
        if (info.flags & CONST)
            m->isConst = true;
        if ((info.flags & OVERRIDE) && kind != NodeKind::Nested)
            m->isOverride = true; }
    if (ctor) elements.erase(find(elements, ctor));
    if (kind != NodeKind::Interface && !shouldSkip("constructor")) {
        ctor_args_t args;
        computeConstructorArguments(args);
        if (!args.empty()) {
            int optargs = generateConstructor(args, ctor, 0);
            for (unsigned skip = 1; skip < (1U << optargs); ++skip)
                generateConstructor(args, ctor, skip); } }
}<|MERGE_RESOLUTION|>--- conflicted
+++ resolved
@@ -107,24 +107,6 @@
     }, CONST + IN_IMPL + OVERRIDE,
     [](IrClass *cl, cstring) -> cstring {
         std::stringstream buf;
-<<<<<<< HEAD
-        static std::vector<cstring> preamble = {  
-                    "{\n", "std::stringstream buf;\n",
-                    "if (node_refs.find(this->id) != node_refs.end()) {\n",
-                    "", "buf << indent << \"\\\"Node_ID\\\" : \" << this->id;\n"
-                    "", "return buf.str();\n", "}\n" };
-        for (auto e : preamble)
-            buf << e << cl->indent;
-
-        buf << "buf << " << cl->getParent()->name << "::toJSON(indent, node_refs);" 
-            << std::endl;
-        
-        for (auto f : *cl->getFields()) {
-            buf << cl->indent << "buf << \",\" << std::endl << indent << \"\\\"" 
-                << f->name << "\\\" : \" << "
-                << "JSONGenerator::generate" << "(" << f->name << ", indent, node_refs)"
-                << ";" << std::endl;
-=======
         buf << "{" << std::endl;
         buf << cl->indent << "std::stringstream buf;" << std::endl;
         buf << cl->indent << "buf << " << cl->getParent()->name << "::toJSON(indent, node_refs);" 
@@ -137,7 +119,6 @@
                 << f->name << "\\\" : \" << "
                 << "JSONGenerator::generate" << "(" << f->name << ", indent, node_refs)";
             buf << ";" << std::endl;
->>>>>>> a015ab25
         }
         buf << cl->indent << "return buf.str();" << std::endl << "}";
         return buf.str(); } } },
