#include "lib/bitops.h"
#include "lib/range.h"
#include "memories.h"
#include "resource_estimate.h"

void Memories::clear() {
    sram_use.clear();
    tcam_use.clear();
    mapram_use.clear();
    sram_match_bus.clear();
    sram_search_bus.clear();
    sram_print_match_bus.clear();
    tind_bus.clear();
    action_data_bus.clear();
    stateful_bus.clear();
    overflow_bus.clear();
    vert_overflow_bus.clear();
    tables.clear();
    clear_table_vectors();
}

void Memories::clear_table_vectors() {
    exact_tables.clear();
    exact_match_ways.clear();
    ternary_tables.clear();
    tind_tables.clear();
    tind_groups.clear();
    action_tables.clear();
    action_bus_users.clear();
    gw_tables.clear();
}

/* Creates a new table_alloc object for each of the tables within the memory allocation */
void Memories::add_table(const IR::MAU::Table *t, const IXBar::Use *mi,
                         map<cstring, Memories::Use> *mu, int entries) {
    if (t != nullptr) {
        auto *ta = new table_alloc(t, mi, mu, entries);
        tables.push_back(ta);
        LOG3("Adding table " << t->name << " with " << entries << " entries.");
    }
}

/* Function that tests whether all added tables can be allocated to the stage */
bool Memories::allocate_all() {
    mem_info mi;

    LOG3("Analyzing tables");
    if (!analyze_tables(mi)) {
        return false;
    }

    
    unsigned row = 0;
    bool finished = false;

    do {
        calculate_column_balance(mi, row);
        LOG3("Allocating all exact tables");
        if (allocate_all_exact(row)) {
           finished = true;
        }
        LOG3("Row size " << __builtin_popcount(row));

    } while (__builtin_popcount(row) < 10 && !finished);

    if (!finished)
        return false;
<<<<<<< HEAD
=======
    }
>>>>>>> 0d914bd9

    LOG3("Allocating all ternary tables");
    if (!allocate_all_ternary()) {
        return false;
    }

    LOG3("Allocating all ternary indirect tables");
    if (!allocate_all_tind()) {
        return false;
    }

    LOG3("Allocating all action tables");
    if (!allocate_all_action()) {
        return false;
    }

    LOG3("Allocating all gateway tables");
    if (!allocate_all_gw()) {
        return false;
    }

    LOG3("Memory allocation fits");
    return true;
}

/* Run a quick analysis on all tables added by the table placement algorithm, 
   and add the tables to their corresponding lists */
bool Memories::analyze_tables(mem_info &mi) {
    mi.clear();
    clear_table_vectors();
    for (auto *ta : tables) {
        if (ta->provided_entries == -1 || ta->provided_entries == 0) {
            auto name = ta->table->name + "$gw";
            (*ta->memuse)[name].type = Use::GATEWAY;
            gw_tables.push_back(ta);
            LOG4("Gateway table for " << ta->table->name);
            continue;
        }
        auto table = ta->table;
        int entries = ta->provided_entries;
        if (!table->layout.ternary) {
            LOG4("Exact match table " << table->name);
            auto name = ta->table->name;
            (*ta->memuse)[name].type = Use::EXACT;
            exact_tables.push_back(ta);
            mi.match_tables++;
            int width = table->ways[0].width;
            LOG3("Width/groups " << width << "/" << ta->match_ixbar->groups());
            //FIXME: Non-working valid bits
            assert(width == ta->match_ixbar->groups() || ta->match_ixbar->groups() == 0);
            int groups = table->ways[0].match_groups;
            int depth = ((entries + groups - 1U)/groups + 1023)/1024U;
            mi.match_bus_min += width;
            mi.match_RAMs += depth;
        } else {
           LOG4("Ternary match table " << table->name);
           auto name = ta->table->name;
           (*ta->memuse)[name].type = Use::TERNARY;

           ternary_tables.push_back(ta);
           mi.ternary_tables++;
           int bytes = table->layout.match_bytes;
           int TCAMs_needed = 0;
           while (bytes > 11) {
               bytes -= 11;
               TCAMs_needed += 2;
           }

           if (bytes == 11)
               TCAMs_needed += 3;
           else if (bytes > 5)
               TCAMs_needed += 2;
           else
               TCAMs_needed += 1;

           int depth = (entries + 511)/512U;
           mi.ternary_TCAMs += TCAMs_needed * depth;
           ta->calculated_entries = depth * 512;
        }
        for (auto at : table->attached) {
            if (at->is<IR::MAU::ActionData>()) {
                LOG4("Action table for table " << table->name);
                auto name = ta->table->name + "$action";
                (*ta->memuse)[name].type = Use::ACTIONDATA;
                action_tables.push_back(ta);
                mi.action_tables++;
                int sz = ceil_log2(table->layout.action_data_bytes) + 3;
                int width = sz > 7 ? 1 << (sz - 7) : 1;
                mi.action_bus_min += width;
                int per_ram = sz > 7 ? 10 : 17 - sz;
                int depth = ((entries - 1) >> per_ram) + 1;
                mi.action_RAMs += depth;
            } else if (at->is<IR::MAU::TernaryIndirect>()) {
                auto name = ta->table->name + "$tind";
                (*ta->memuse)[name].type = Use::TIND;
                tind_tables.push_back(ta);
                mi.tind_tables++;
                mi.tind_RAMs += (entries + 1023U) / 1024U;
            }
        }
    }

    if (mi.match_tables > EXACT_TABLES_MAX
        || mi.match_bus_min > SRAM_ROWS * BUS_COUNT
        || mi.tind_tables > TERNARY_TABLES_MAX
        || mi.action_tables > ACTION_TABLES_MAX
        || mi.action_bus_min > SRAM_ROWS * BUS_COUNT
        || mi.match_RAMs + mi.action_RAMs + mi.tind_RAMs > SRAM_ROWS * SRAM_COLUMNS
        || mi.ternary_tables > TERNARY_TABLES_MAX
        || mi.ternary_TCAMs > TCAM_ROWS * TCAM_COLUMNS) {
        return false;
    }
    return true;
}

/* Calculate the size of the ways given the number of RAMs necessary */
vector<int> Memories::way_size_calculator(int ways, int RAMs_needed) {
    vector<int> vec;
    if (ways == -1) {
    // FIXME: If the number of ways are not provided, not yet considered


    } else {
        for (int i = 0; i < ways; i++) {
            if (RAMs_needed < ways - i) {
                RAMs_needed = ways - i;
            }

            int depth = (RAMs_needed + ways - i - 1)/(ways - i);
            int log2sz = floor_log2(depth);
            if (depth != (1 << log2sz))
                depth = 1 << (log2sz + 1);

            RAMs_needed -= depth;
            vec.push_back(depth);
        }
    }
    return vec;
}

/* Find the rows of SRAMs that can hold the table, verified as well by the busses set in SRAM
*/
vector<std::pair<int, int>> Memories::available_SRAMs_per_row(unsigned mask, table_alloc *ta,
                                                                int width_sect) {
    vector<std::pair<int, int>> available_rams;
    for (int i = 0; i < SRAM_ROWS; i++) {
        auto bus = sram_match_bus[i];
        // if the first bus or the second bus match up to what is
        if (!(!bus[0].first || !bus[1].first ||
            (bus[0].first == ta->table->name && bus[0].second == width_sect) ||
            (bus[1].first == ta->table->name && bus[1].second == width_sect)))
            continue;
        available_rams.push_back(std::make_pair(i,
                                 __builtin_popcount((mask ^ sram_inuse[i]) & mask)));
    }

    std::sort(available_rams.begin(), available_rams.end(),
             [=](const std::pair<int, int> a, const std::pair<int, int> b) {
         int t;
         if ((t = a.second - b.second) != 0) return t > 0;
         return a < b;
    });
    return available_rams;
}

/* Simple now.  Just find rows with the available RAMs that it is asking for */
vector<int> Memories::available_match_SRAMs_per_row(unsigned row_mask, unsigned total_mask,
                                                    int row, table_alloc *ta, int width_sect) {
    vector<int> matching_rows;
    for (int i = 0; i < SRAM_ROWS; i++) {
        auto bus = sram_match_bus[i];
        if (row == i) continue;
        if (!(!bus[0].first || !bus[1].second ||
            (bus[0].first == ta->table->name && bus[0].second == width_sect) ||
            (bus[1].first == ta->table->name && bus[1].second == width_sect))) continue;

        if (__builtin_popcount(row_mask & ~sram_inuse[i]) == __builtin_popcount(row_mask))
            matching_rows.push_back(i);
    }

    std::sort(matching_rows.begin(), matching_rows.end(),
              [=] (const int a, const int b) {
        int t;
        if ((t = __builtin_popcount(~sram_inuse[a] & total_mask) -
                 __builtin_popcount(~sram_inuse[b] & total_mask)) != 0)
            return t < 0;

        auto bus = sram_match_bus[a];

        if ((bus[0].first && bus[0].first == ta->table->name && bus[0].second == width_sect) ||
            (bus[1].first && bus[1].first == ta->table->name && bus[1].second == width_sect))
            return true;

        bus = sram_match_bus[b];

        if ((bus[0].first && bus[0].first == ta->table->name && bus[0].second == width_sect) ||
            (bus[1].first && bus[1].first == ta->table->name && bus[1].second == width_sect))
            return false;

        return a < b;
    });
    return matching_rows;
}

/* Based on the number of ways provided to the table, this function calculates the
   way sizes based on the number of entries desired by the table, and recalculates
   the same number of entries */
void Memories::break_exact_tables_into_ways() {
    exact_match_ways.clear();
    for (auto *ta : exact_tables) {
        int number_of_ways = ta->table->ways.size();
        int width = ta->table->ways[0].width;
        int groups = ta->table->ways[0].match_groups;
        int RAMs_needed = width * (((ta->provided_entries + groups - 1U)/groups + 1023)/1024U);
        int total_depth = (RAMs_needed + width - 1) / width;
        vector<int> way_sizes = way_size_calculator(number_of_ways, total_depth);
        for (size_t i = 0; i < way_sizes.size(); i++) {
            exact_match_ways.push_back(new SRAM_group(ta, way_sizes[i], width, i));
            ta->calculated_entries += way_sizes[i] * 1024U * groups;
        }

        struct waybits {
            bitvec bits;
            decltype(bits.end()) next;
            waybits() : next(bits.end()) {}
        };
        std::map<int, waybits> alloc_bits;
        for (auto &way : ta->match_ixbar->way_use) {
            alloc_bits[way.group].bits |= way.mask;
        }
        for (size_t i = 0; i < way_sizes.size(); i++) {
            int log2sz = ceil_log2(way_sizes[i]);
            auto &bits = alloc_bits[ta->match_ixbar->way_use[i].group];
            unsigned mask = 0;
            for (int bit = 0; bit < log2sz; bit++) {
               if (!++bits.next) ++bits.next;
               if (!bits.next || (mask & (1 << *bits.next))) {
                   WARNING("Not enough way bits");
                   break;
               }
               mask |= 1 << *bits.next;
            }
           (*ta->memuse)[ta->table->name].ways.emplace_back(way_sizes[i], mask);
        }
    }

    std::sort(exact_match_ways.begin(), exact_match_ways.end(),
              [=](const SRAM_group *a, const SRAM_group *b) {
         int t;
         if ((t = a->width - b->width) != 0) return t > 0;
         if ((t = (a->depth - a->placed) - (b->depth - b->placed)) != 0) return t > 0;
         if ((t = a->ta->calculated_entries - b->ta->calculated_entries) != 0) return t < 0;
         return a->number < b->number;
    });
}

/* Selects the best way to begin placing on the row, based on what was previously placed 
   within this row 
*/
Memories::SRAM_group * Memories::find_best_candidate(SRAM_group *placed_wa, int row, int &loc) {
    if (exact_match_ways.empty()) return nullptr;
    auto bus = sram_match_bus[row];

    loc = 0;
    for (auto emw : exact_match_ways) {
        if (placed_wa->ta == emw->ta) {
            return emw;
        }
        loc++;
    }

    loc = 0;
    for (auto emw : exact_match_ways) {
        if ((bus[0].first && bus[0].first == emw->ta->table->name) ||
            (bus[1].first && bus[1].first == emw->ta->table->name))
            return emw;
        loc++;
    }

    if (bus[0].first && bus[1].first) {
        return nullptr;
    }

    // FIXME: Perhaps do a best fit algorithm here
    loc = 0;
    return exact_match_ways[0];
}

/* Fill out the remainder of the row with other ways! */
bool Memories::fill_out_row(SRAM_group *placed_wa, int row, unsigned column_mask) {
    int loc = 0;
    vector<std::pair<int, int>> buses;
    // FIXME: Need to adjust to the proper mask provided by earlier function
    while (__builtin_popcount(column_mask) - __builtin_popcount(sram_inuse[row]) > 0) {
        buses.clear();
        SRAM_group *wa = find_best_candidate(placed_wa, row, loc);
        if (wa == nullptr)
            return true;
        int cols = 0;
        if (!pack_way_into_RAMs(wa, row, cols, column_mask))
            return false;
        if (cols >= wa->depth - wa->placed) {
            exact_match_ways.erase(exact_match_ways.begin() + loc);
        } else {
            wa->placed += cols;
        }
    }
    return true;
}

/* Returns the match bus that we are selecting on this row */
int Memories::match_bus_available(table_alloc *ta, int width, int row) {
     if (!sram_match_bus[row][0].first
         || (sram_match_bus[row][0].first == ta->table->name
         && sram_match_bus[row][0].second == width))
         return 0;
     else
         return 1;
}

/* Put the selected way group into the RAM row as much as possible */
bool Memories::pack_way_into_RAMs(SRAM_group *wa, int row, int &cols, unsigned column_mask) {
    vector<std::pair<int, int>> buses;
    buses.emplace_back(row, match_bus_available(wa->ta, 0, row));
    unsigned row_mask = 0;
    vector<int> selected_cols;

    for (int i = 0; i < SRAM_COLUMNS && cols < wa->depth - wa->placed; i++) {
        // FIXME: Path change
        if (!sram_use[row][i]  && ((1 << i) & column_mask)) {
            row_mask |= (1 << i);
            selected_cols.push_back(i);
            cols++;
        }
    }

    vector<int> selected_rows;
    selected_rows.push_back(row);
    // Fairly simple stuff
    for (int i = 1; i < wa->width; i++) {
        vector<int> matching_rows = available_match_SRAMs_per_row(row_mask, column_mask, row,
                                                                  wa->ta, i);
        size_t j = 0;
        while (j < matching_rows.size()) {
            int test_row = matching_rows[j];
            if (std::find(selected_rows.begin(), selected_rows.end(), test_row)
                == selected_rows.end()) {
                selected_rows.push_back(test_row);
                buses.emplace_back(test_row, match_bus_available(wa->ta, i, test_row));
                break;
            }
            j++;
        }
        // This needs to be better checked
        if (j == matching_rows.size()) {
            return false;
        }
    }

    auto name = wa->ta->table->name;
    Memories::Use &alloc = (*wa->ta->memuse)[name];

    for (size_t i = 0; i < selected_rows.size(); i++) {
        int bus = -1;
        int width = -1;
        for (size_t j = 0; j < buses.size(); j++) {
            if (buses[j].first == selected_rows[i]) {
                bus = buses[j].second;
                width = j;
            }
        }

        alloc.row.emplace_back(selected_rows[i], bus);
        auto &alloc_row = alloc.row.back();
        for (size_t j = 0; j < selected_cols.size(); j++) {
            sram_use[selected_rows[i]][selected_cols[j]] = wa->ta->table->name;
            alloc_row.col.push_back(selected_cols[j]);
        }
        sram_inuse[selected_rows[i]] |= row_mask;
        if (!sram_match_bus[selected_rows[i]][bus].first) {
            sram_match_bus[selected_rows[i]][bus]
                = std::make_pair(wa->ta->table->name, width);
            sram_print_match_bus[selected_rows[i]][bus] = wa->ta->table->name;
        }
    }
    return true;
}

/* Picks an empty/most open row, and begins to fill it in within a way */
bool Memories::find_best_row_and_fill_out(unsigned column_mask) {
    SRAM_group *wa = exact_match_ways[0];
    // FIXME: Obviously the mask has to change
    vector<std::pair<int, int>> available_rams
        = available_SRAMs_per_row(column_mask, wa->ta, 0);
    LOG3("Past available");
    // No memories left to place anything
    if (available_rams.size() == 0) {
        return false;
    }

    int row = available_rams[0].first;
    int cols = 0;
    if (available_rams[0].second == 0)
        return false;

    if (!pack_way_into_RAMs(wa, row, cols, column_mask))
        return false;
    LOG3("Past pack way into RAMs");

    if (cols >= wa->depth - wa->placed) {
        exact_match_ways.erase(exact_match_ways.begin());
        if (cols == wa->depth - wa->placed)
           return fill_out_row (wa, row, column_mask);
        else
           return true;
    } else {
        wa->placed += cols;
        return true;
    }
}

// FIXME: Needs to actually be calculated for exact match row placement
<<<<<<< HEAD
void Memories::calculate_column_balance(mem_info &mi, unsigned &row) {
    int min_columns_required = (mi.match_RAMs + SRAM_ROWS - 1) / SRAM_ROWS; 
    int total_RAMs = mi.match_RAMs + mi.tind_RAMs + mi.action_RAMs; 
    int total_columns_required = (total_RAMs + SRAM_ROWS - 1) / SRAM_ROWS; 
    int mask_columns = 0; 
    if (__builtin_popcount(row) == 0) { 
        // FIXME: Making things up. Need good statistics  
        if (total_columns_required < 7 || min_columns_required < 5) { 
            mask_columns = 8; 
        } else { 
            mask_columns = min_columns_required; 
        } 
    } else { 
        mask_columns = __builtin_popcount(row) + 1; 
    } 
 
    switch (mask_columns) { 
        case 5 : row = 0x0f8; break; 
        case 6 : row = 0x0fc; break; 
        case 7 : row = 0x1fc; break; 
        case 8 : row = 0x1fe; break; 
        case 9 : row = 0x1ff; break; 
        default : row = 0x3ff; break; 
    }
=======
void Memories::calculate_column_balance(mem_info &mi) {
>>>>>>> 0d914bd9
}


/* Allocates all of the ways */
bool Memories::allocate_all_exact(unsigned column_mask) {
    break_exact_tables_into_ways();
    while (exact_match_ways.size() > 0) {
        if (find_best_row_and_fill_out(column_mask) == false) {
            return false;
        }
    }
    compress_ways();
    return true;
}

/* For assembly generation, ways from the same table that are on the same row need
   to be adjusted in the Memories::Use, as multiple entries appear o/w  */
void Memories::compress_ways() {
    for (auto *ta : exact_tables) {
        auto name = ta->table->name;
        auto &alloc = (*ta->memuse)[name];
        std::sort(alloc.row.begin(), alloc.row.end(),
            [=](const Memories::Use::Row a, const Memories::Use::Row b) {
                int t;
                if ((t = a.row - b.row) != 0) return t < 0;
                if ((t = a.bus - b.bus) != 0) return t < 0;
                return false;
            });
        for (size_t i = 0; i < alloc.row.size() - 1; i++) {
            if (alloc.row[i].row == alloc.row[i+1].row &&
                alloc.row[i].bus == alloc.row[i+1].bus) {
                alloc.row[i].col.insert(alloc.row[i].col.end(), alloc.row[i+1].col.begin(),
                                        alloc.row[i+1].col.end());
                alloc.row.erase(alloc.row.begin() + i + 1);
                i--;
            }
        }
    }
}


/* Number of continuous TCAMs needed for table width */
int Memories::ternary_TCAMs_necessary(table_alloc *ta, int &mid_bytes_needed) {
    int groups = ta->match_ixbar->groups();
    mid_bytes_needed = groups/2;
    return groups;
}

/* Finds the stretch on the ternary array that can hold entries */
bool Memories::find_ternary_stretch(int TCAMs_necessary, int mid_bytes_needed,
                                    int &row, int &col) {
    for (int j = 0; j < TCAM_COLUMNS; j++) {
        int clear_cols = 0;
        for (int i = 0; i < TCAM_ROWS; i++) {
            if (tcam_use[i][j]) {
                clear_cols = 0;
                continue;
            }

            if (clear_cols == 0 && mid_bytes_needed == TCAMs_necessary / 2
                && TCAMs_necessary % 2 == 0 && i % 2 == 1)
                 continue;
            clear_cols++;
            if (clear_cols == TCAMs_necessary) {
                col = j;
                row = i - clear_cols + 1;
                return true;
            }
        }
    }
    return false;
}

/* Allocates all ternary entries within the stage */
bool Memories::allocate_all_ternary() {
    std::sort(ternary_tables.begin(), ternary_tables.end(),
        [=](const table_alloc *a, table_alloc *b) {
        int t;
        if ((t = a->table->layout.match_bytes - b->table->layout.match_bytes) != 0) return t > 0;
        if ((t = a->calculated_entries - b->calculated_entries) != 0) return t > 0;
        return true;
    });

    // FIXME: All of this needs to be changed on this to match up with xbar
    for (auto *ta : ternary_tables) {
        int mid_bytes_needed = 0;
        int TCAMs_necessary = ternary_TCAMs_necessary(ta, mid_bytes_needed);
        int row = 0; int col = 0;
        auto name = ta->table->name;
        Memories::Use &alloc = (*ta->memuse)[name];
        for (int i = 0; i < ta->calculated_entries / 512; i++) {
            if (!find_ternary_stretch(TCAMs_necessary, mid_bytes_needed, row, col))
                return false;
            for (int i = row; i < row + TCAMs_necessary; i++) {
                 tcam_use[i][col] = ta->table->name;
                 alloc.row.emplace_back(i, col);
                 alloc.row.back().col.push_back(col);
            }
        }
    }
    return true;
}

/* Breaks up the tables requiring tinds into groups that can be allocated within the 
   SRAM array */
void Memories::find_tind_groups() {
    for (auto *ta : tind_tables) {
        int depth = (ta->calculated_entries + 2047) / 2048;
        tind_groups.push_back(new SRAM_group(ta, depth, 0));
    }
}


int Memories::find_best_tind_row(SRAM_group *tg, int &bus) {
    int open_space = 0;
    unsigned left_mask = 0xf;
    for (int i = 0; i < SRAM_ROWS; i++) {
        open_space += __builtin_popcount(sram_inuse[i] & left_mask);
    }
    if (open_space == 0)
        return -1;

    int avg_open = open_space / SRAM_ROWS;

    int best_row = 0;
    for (int i = 1; i < SRAM_ROWS; i++) {
        auto t_bus = tind_bus[i];
        if (!t_bus[0] || !t_bus[1]) {

        } 
    }
    return 0;
}

/* Allocates all of the ternary indirect tables into the first column if they fit.
   FIXME: This is obviously a punt and needs to be adjusted. */
bool Memories::allocate_all_tind() {
    std::sort(tind_tables.begin(), tind_tables.end(),
        [=] (const table_alloc *a, const table_alloc *b) {
        int t;
        if ((t = a->calculated_entries - b->calculated_entries) != 0) return t > 0;
        return true;
    });
    find_tind_groups();

    // Keep it really simple for first iteration, just reserve the 1st column and then fill it out

    while (!tind_groups.empty()) {
        auto *tg = tind_groups[0];
        int best_bus = 0;
        int best_row = find_best_tind_row(tg, best_bus);
        if (best_row == -1) return false;
        for (int i = 0; i < LEFT_SIDE_COLUMNS; i++) {
            if (~(sram_inuse[best_row] & (1 << i))) {
                auto name = tg->ta->table->name + "$tind";
                sram_inuse[best_row] |= (1 << i);
                sram_use[best_row][i] = name;
                tg->placed++;
                if (tg->all_placed()) {
                    tind_groups.erase(tind_groups.begin());
                }

                auto &alloc = (*tg->ta->memuse)[name];
                alloc.row.emplace_back(best_row, best_bus);
                alloc.row.back().col.push_back(i);
                break;
            }
        }
    }

    return true;
    /*
    for (int i = 0; i < SRAM_ROWS; i++) {
        if (tind_groups.empty())
            break;
        SRAM_group *next_tind = tind_groups[0];
        if (!sram_use[i][0]) {
            auto name = next_tind->ta->table->name + "$tind";
            sram_use[i][0] = name;
            sram_inuse[i] |= 1;
            tind_bus[i][0] = name;
            next_tind->placed++;
            if (next_tind->all_placed()) {
                tind_groups.erase(tind_groups.begin());
            }
            auto &alloc = (*next_tind->ta->memuse)[name];
            alloc.row.emplace_back(i, 0);
            alloc.row.back().col.push_back(0);
        }
    }

    if (!tind_groups.empty())
        return false;

    return true;
    */
}

/* Breaks up all tables requiring an action to be parsed into SRAM_group, a structure
   designed for adding to SRAM array  */
void Memories::find_action_bus_users() {
    for (auto *ta : action_tables) {
        int sz = ceil_log2(ta->table->layout.action_data_bytes) + 3;
        int width = sz > 7 ? 1 << (sz - 7) : 1;

        int per_ram = sz > 7 ? 10 : 17 - sz;
        int depth = ((ta->calculated_entries - 1) >> per_ram) + 1;

        for (int i = 0; i < width; i++) {
            action_bus_users.push_back(new SRAM_group(ta, depth, i));
        }
    }
}

/* This is a large if-else to determine the best two groups to fit within in the
   particular action row, based on previous oflows.
*/
bool Memories::best_a_oflow_pair(SRAM_group **best_a_group, SRAM_group **best_oflow_group,
                                 int &a_index, int &oflow_index, int RAMs_available,
                                 SRAM_group *best_fit_group, int best_fit_index,
                                 SRAM_group *curr_oflow_group) {
    bool oflow_first = false;

    if (curr_oflow_group == nullptr) {
        if (!best_fit_group) {
            *best_a_group = action_bus_users[0];
            a_index = 0;
        } else if (best_fit_group->left_to_place() == RAMs_available) {
            *best_a_group = best_fit_group;
            a_index = best_fit_index;
        } else {
            *best_a_group = action_bus_users[0];
            a_index = 0;
        }

    } else {
        if (!best_fit_group) {
            *best_oflow_group = curr_oflow_group;
            oflow_index = 0;
            if (action_bus_users.size() > 1
                && curr_oflow_group->left_to_place() < RAMs_available) {
                *best_a_group = action_bus_users[1];
                a_index = 1;
            }
            oflow_first = true;
        } else if (curr_oflow_group->left_to_place() + best_fit_group->left_to_place()
            >= RAMs_available) {
            *best_oflow_group = curr_oflow_group;
            oflow_index = 0;
            if (curr_oflow_group->left_to_place() < RAMs_available) {
                oflow_first = true;
                *best_a_group = best_fit_group;
                a_index = best_fit_index;
            } else {
                if (best_fit_group->left_to_place() <= RAMs_available) {
                    *best_a_group = best_fit_group;
                    a_index = best_fit_index;
                    if (best_fit_group->left_to_place() == RAMs_available)
                        *best_oflow_group = nullptr;
                } else {
                    oflow_first = true;
                }
            }
        } else {
            *best_oflow_group = curr_oflow_group;
            oflow_index = 0;
            if (action_bus_users.size() > 1
                && curr_oflow_group->left_to_place() < RAMs_available) {
                *best_a_group = action_bus_users[1];
                a_index = 1;
            }
            oflow_first = true;
        }
    }
    return oflow_first;
}

/* Selects the best two candidates for the potential use in the particular action row, 
   and calculate the corresponding masks and indices within the list */
void Memories::find_action_candidates(int row, int mask, SRAM_group **a_group, unsigned &a_mask,
                                      int &a_index, SRAM_group **oflow_group,
                                      unsigned &oflow_mask, int &oflow_index) {
    if (action_bus_users.empty()) {
        return;
    }

    int RAMs_available = __builtin_popcount(mask & ~sram_inuse[row]);

    int best_fit_index = 0;

    SRAM_group *best_a_group = nullptr;
    SRAM_group *best_oflow_group = nullptr;

    SRAM_group *curr_oflow_group = (action_bus_users[0]->placed == 0) ?
                                         nullptr : action_bus_users[0];
    SRAM_group *best_fit_group = nullptr;
    for (size_t i = 1; i < action_bus_users.size(); i++) {
        if (action_bus_users[i]->depth <= RAMs_available) {
            best_fit_group = action_bus_users[i];
            best_fit_index = i;
            break;
        }
    }

    bool oflow_first = best_a_oflow_pair(&best_a_group, &best_oflow_group, a_index, oflow_index,
                                         RAMs_available, best_fit_group, best_fit_index,
                                         curr_oflow_group);

    unsigned first_mask = 0; unsigned second_mask = 0;
    int first_RAMs = 0;
    int second_RAMs = 0;
    if (oflow_first) {
        first_RAMs = best_oflow_group->left_to_place();
        if (best_a_group)
            second_RAMs = best_a_group->left_to_place();
    } else {
        first_RAMs = best_a_group->left_to_place();
        if (best_oflow_group)
            second_RAMs = best_oflow_group->left_to_place();
    }

    int RAMs_filled = 0;
    for (int i = 0; i < SRAM_COLUMNS && RAMs_filled < first_RAMs + second_RAMs; i++) {
        if (((1 << i) & mask) == 0)
            continue;
        if ((1 << i) & ~sram_inuse[row]) {
            if (RAMs_filled < first_RAMs)
                first_mask |= (1 << i);
            else
                second_mask |= (1 << i);
            RAMs_filled++;
        }
    }

    if (oflow_first) {
        oflow_mask = first_mask;
        a_mask = second_mask;
    } else {
        oflow_mask = second_mask;
        a_mask = first_mask;
    }

    if (best_a_group) {
        *a_group = best_a_group;
    }
    if (best_oflow_group) {
        *oflow_group = best_oflow_group;
    }
}

/* Fills out the action RAMs and bus on an individual action data bus and potential
   removes completely packed action groups from the action group array */
bool Memories::fill_out_action_row(SRAM_group *a_group, unsigned a_mask, int a_index,
                                   int row, int side, unsigned mask, bool is_oflow) {
    auto a_name = a_group->ta->table->name + "$action";
    auto &a_alloc = (*a_group->ta->memuse)[a_name];
    if (is_oflow) {
        overflow_bus[row][side] = a_name;
        a_alloc.row.emplace_back(row);
    } else {
        action_data_bus[row][side] = a_name;
        a_alloc.row.emplace_back(row, side);
    }
    for (int k = 0; k < 10; k++) {
        if (((1 << k) & mask) == 0)
            continue;

        if ((1 << k) & a_mask) {
            sram_use[row][k] = a_name;
            a_alloc.row.back().col.push_back(k);
        }
    }

    sram_inuse[row] |= a_mask;
    bool action_group_removed = false;
    if (a_group != nullptr) {
        a_group->placed += __builtin_popcount(a_mask);
        if (a_group->all_placed()) {
            action_bus_users.erase(action_bus_users.begin() + a_index);
            action_group_removed = true;
        }
    }
    return action_group_removed;
}
/* Goes through action bus by action bus, and finds the best candidates for each row,
   then allocates them.  */
bool Memories::allocate_all_action() {
    find_action_bus_users();
    std::sort(action_bus_users.begin(), action_bus_users.end(),
        [=](const SRAM_group *a, SRAM_group *b) {
        int t;
        if ((t = a->depth - b->depth) != 0) return t > 0;
        return a->number < b->number;
    });

    bool completed = false;
    for (int i = 0; i < SRAM_ROWS; i++) {
        for (int j = 0; j < 2; j++) {
            int mask = 0;
            if (j == 0)
                mask = 0x3f0;
            else
                mask = 0xf;

            if (__builtin_popcount(mask & ~sram_inuse[i]) == 0) continue;

            SRAM_group *a_group = nullptr;
            SRAM_group *oflow_group = nullptr;
            unsigned a_mask = 0; unsigned oflow_mask = 0;
            int a_index = 0; int oflow_index = 0;
            find_action_candidates(i, mask, &a_group, a_mask, a_index,
                                   &oflow_group, oflow_mask, oflow_index);

            if (a_group == nullptr && oflow_group == nullptr) {
                completed = true;
                break;
            }

            bool a_group_removed = false;
            if (a_group != nullptr) {
                a_group_removed = fill_out_action_row(a_group, a_mask, a_index,
                                                      i, j, mask, false);
            }

            if (oflow_group != nullptr) {
                if (a_group_removed && a_index < oflow_index)
                    oflow_index--;
                fill_out_action_row(oflow_group, oflow_mask, oflow_index, i, j, mask, true);
            }
        }
        if (completed) break;
    }

    if (!action_bus_users.empty())
        return false;
    return true;
}

/* Allocates all gateways */
bool Memories::allocate_all_gw() {
/*
    for (auto *ta : gw_tables) {
        for (int i = 0; i < SRAM_ROWS; i++) {
            for (int j = 0; j < BUS_COUNT; j++) {
                if (gateway_use[i][j]) continue;
                auto bus = sram_match_bus[i][j];
                if (!bus.first) continue;
                table_alloc *exact_ta = find_corresponding_exact_match(bus.first);
                if (!ta->match_ixbar->exact_comp(exact_ta->match_ixbar, bus.second)) continue;

                //FIXME: Needs to better orient with the layout
                int bytes_needed = exact_ta->table->layout.match_bytes;
                bytes_needed = (exact_ta->table->layout.overhead_bits + 7) / 8;
                int groups = exact_ta->table->ways[0].groups;
                int width = exact_ta->table->ways[0].width;
                bytes_needed *= groups * width;
                //FIXME: For version bits
                bytes_needed += groups / 2 * width; 
                int total_bytes = 16 * width;
                int remaining_bytes = total_bytes - bytes_needed - exact_ta->gw_bytes;
                if (remaining_bytes){
                }
                
            }
        }
    }
*/

    int row = 0; int column = 0;
    size_t index = 0;
    for (auto *ta : gw_tables) {
        bool found = false;
        for (int i = row; i < SRAM_ROWS; i++) {
            for (int j = column; j < 2; j++) {
                if (!sram_match_bus[i][j].first) {
                    auto name = ta->table->name + "$gw";
                    sram_match_bus[i][j] = std::make_pair(name, 0);
                    auto &alloc = (*ta->memuse)[name];
                    alloc.row.emplace_back(i, j);
                    row = i;
                    column = j+1;
                    index++;
                    found = true;
                    break;
                }
            }
            if (found) break;
            column = 0;
        }
        if (!found) break;
    }
    if (gw_tables.size() != index)
        return false;
    return true;
}

void Memories::Use::visit(Memories &mem, std::function<void(cstring &)> fn) const {
    Alloc2Dbase<cstring> *use = 0, *mapuse = 0, *bus = 0;
    switch (type) {
    case EXACT:
        use = &mem.sram_use;
        bus = &mem.sram_print_match_bus;
        break;
    case TERNARY:
        use = &mem.tcam_use;
        break;
    case GATEWAY:
        bus = &mem.sram_print_match_bus;
        break;
    case TIND:
        use = &mem.sram_use;
        bus = &mem.tind_bus;
        break;
    case TWOPORT:
        use = &mem.sram_use;
        mapuse = &mem.mapram_use;
        break;
    case ACTIONDATA:
        use = &mem.sram_use;
        bus = &mem.action_data_bus;
        break;
    default:
        BUG("Unhandled memory use type %d in Memories::Use::visit", type); }
    for (auto &r : row) {
        if (bus && r.bus != -1)
            fn((*bus)[r.row][r.bus]);
        if (type == TWOPORT)
            fn(mem.stateful_bus[r.row]);
        for (auto col : r.col) {
            fn((*use)[r.row][col]);
        }
        for (auto col : r.mapcol)
            fn((*mapuse)[r.row][col]); }
}

void Memories::update(cstring name, const Memories::Use &alloc) {
    alloc.visit(*this, [name](cstring &use) {
        if (use)
            BUG("conflicting memory use between %s and %s", use, name);
        use = name; });
}
void Memories::update(const map<cstring, Use> &alloc) {
    for (auto &a : alloc) update(a.first, a.second);
}

void Memories::remove(cstring name, const Memories::Use &alloc) {
    alloc.visit(*this, [name](cstring &use) {
        if (use != name)
            BUG("Undo failure for %s", name);
        use = nullptr; });
}
void Memories::remove(const map<cstring, Use> &alloc) {
    for (auto &a : alloc) remove(a.first, a.second);
}

/* MemoriesPrinter in .gdbinit should match this */
std::ostream &operator<<(std::ostream &out, const Memories &mem) {
    const Alloc2Dbase<cstring> *arrays[] = { &mem.tcam_use, &mem.sram_print_match_bus,
                   &mem.tind_bus, &mem.action_data_bus, &mem.sram_use, &mem.mapram_use };
    std::map<cstring, char>     tables;
    out << "tc  eb  tib ab  srams       mapram  sb" << std::endl;
    for (int r = 0; r < Memories::TCAM_ROWS; r++) {
        for (auto arr : arrays) {
            for (int c = 0; c < arr->cols(); c++) {
                if (r >= arr->rows()) {
                    out << ' ';
                } else {
                    auto tbl = (*arr)[r][c];
                    if (tbl) {
                        if (!tables.count(tbl))
                            tables.emplace(tbl, 'A' + tables.size());
                        out << tables.at(tbl);
                    } else {
                        out << '.'; } } }
            out << "  "; }
        if (r < Memories::SRAM_ROWS) {
            auto tbl = mem.stateful_bus[r];
            if (tbl) {
                if (!tables.count(tbl))
                    tables.emplace(tbl, 'A' + tables.size());
                out << tables.at(tbl);
            } else {
                out << '.'; } }
        out << std::endl; }
    for (auto &tbl : tables)
        out << "   " << tbl.second << " " << tbl.first << std::endl;
    return out;
}

void dump(const Memories *mem) {
    std::cout << *mem;
}<|MERGE_RESOLUTION|>--- conflicted
+++ resolved
@@ -63,12 +63,9 @@
 
     } while (__builtin_popcount(row) < 10 && !finished);
 
-    if (!finished)
-        return false;
-<<<<<<< HEAD
-=======
-    }
->>>>>>> 0d914bd9
+    if (!finished) {
+        return false;
+    }
 
     LOG3("Allocating all ternary tables");
     if (!allocate_all_ternary()) {
@@ -491,7 +488,6 @@
 }
 
 // FIXME: Needs to actually be calculated for exact match row placement
-<<<<<<< HEAD
 void Memories::calculate_column_balance(mem_info &mi, unsigned &row) {
     int min_columns_required = (mi.match_RAMs + SRAM_ROWS - 1) / SRAM_ROWS; 
     int total_RAMs = mi.match_RAMs + mi.tind_RAMs + mi.action_RAMs; 
@@ -516,11 +512,7 @@
         case 9 : row = 0x1ff; break; 
         default : row = 0x3ff; break; 
     }
-=======
-void Memories::calculate_column_balance(mem_info &mi) {
->>>>>>> 0d914bd9
-}
-
+}
 
 /* Allocates all of the ways */
 bool Memories::allocate_all_exact(unsigned column_mask) {
