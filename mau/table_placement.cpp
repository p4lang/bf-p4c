#include <algorithm>
#include <list>
#include "ir/ir.h"
#include "resource_estimate.h"
#include "input_xbar.h"
#include "memories.h"
#include "resource.h"
#include "table_dependency_graph.h"
#include "table_mutex.h"
#include "table_placement.h"
#include "lib/bitops.h"
#include "lib/bitvec.h"
#include "lib/log.h"
#include "field_use.h"

class SetupUids : public Inspector {
    map<cstring, unsigned>      &table_uids;
    bool preorder(const IR::MAU::Table *tbl) {
        assert(table_uids.count(tbl->name) == 0);
        table_uids.emplace(tbl->name, table_uids.size());
        return true; }
 public:
    explicit SetupUids(map<cstring, unsigned> &t) : table_uids(t) {}
};


struct TablePlacement::GroupPlace {
    /* tracking the placement of a group of tables from an IR::MAU::TableSeq
     *   parent group that must wait until this group is fully placed before any more
     *          tables from it may be placed (so next_table setup works)
     *   seq    the TableSeq being placed for this group */
    const GroupPlace                    *parent;
    const IR::MAU::TableSeq             *seq;
    int                                 depth;
    GroupPlace(ordered_set<const GroupPlace*> &work, const GroupPlace *p,
               const IR::MAU::TableSeq *s)
    : parent(p), seq(s), depth(p ? p->depth+1 : 1) {
        work.insert(this);
        if (parent)
            work.erase(parent); }
    GroupPlace(ordered_set<const GroupPlace*> &work, const IR::MAU::TableSeq *s)
    : GroupPlace(work, 0, s) {}
    void finish(ordered_set<const GroupPlace*> &work) const {
        assert(work.count(this) == 1);
        work.erase(this);
        if (parent) {
            for (auto o : work)
                if (o->parent == parent) return;
            work.insert(parent); } }
};

struct TablePlacement::Placed {
    /* A linked list of table placement decisions, from last table placed to first (so we
     * can backtrack and create different lists as needed) */
    TablePlacement              &self;
    const Placed                *prev;
    cstring                     name;
    int                         entries = 0;
    bitvec                      placed;  // fully placed tables after this placement
    bool                        need_more = false, gw_cond = true;
    const IR::MAU::Table        *table, *gw = 0;
    int                         stage, logical_id;
    StageUseEstimate            use;
    const TableResourceAlloc    *resources;
    Placed(TablePlacement &self, const Placed *p, const IR::MAU::Table *t)
        : self(self), prev(p), name(t->name), table(t) {
            if (prev) placed = prev->placed; }
    bool is_placed(cstring name) const { return placed[self.table_uids.at(name)]; }
    bool is_placed(const IR::MAU::Table *tbl) const { return is_placed(tbl->name); }
    bool is_placed(const IR::MAU::TableSeq *seq) const {
        for (auto tbl : seq->tables)
            if (!is_placed(tbl)) return false;
        return true; }
};

static StageUseEstimate get_current_stage_use(const TablePlacement::Placed *pl) {
    int                 stage;
    StageUseEstimate    rv;
    if (pl) {
        stage = pl->stage;
        rv = pl->use;
        for (pl = pl->prev; pl && pl->stage == stage; pl = pl->prev)
            rv += pl->use; }
    return rv;
}

static int count(const TablePlacement::Placed *pl) {
    int rv = 0;
    while (pl) {
        pl = pl->prev;
        rv++; }
    return rv;
}

TablePlacement::Placed *gateway_merge(TablePlacement::Placed *pl) {
    if (pl->gw || !pl->table->gateway_expr || pl->table->match_table)
        return pl;
    /* table is just a gateway -- look for a dependent match table to combine with */
    bool cond = true;
    const IR::MAU::Table *match = 0;
    for (auto it = pl->table->next.rbegin(); it != pl->table->next.rend(); it++) {
        int idx = -1;
        for (auto t : it->second->tables) {
            ++idx;
            if (it->second->deps[idx]) continue;
            if (t->gateway_expr) continue;
            match = t;
            cond = it->first == "true";
            break; }
        if (match) break; }
    if (match) {
        LOG2(" - making " << pl->name << " gateway on " << match->name);
        pl->name = match->name;
        pl->gw = pl->table;
        pl->table = match;
        pl->gw_cond = cond; }
    return pl;
}

static bool try_alloc_mem(TablePlacement::Placed *next, const TablePlacement::Placed *done,
                          int &entries, TableResourceAlloc *resources) {
    Memories current_mem;
    for (auto *p = done; p && p->stage == next->stage; p = p->prev)
        current_mem.update(p->resources->memuse);
    int gw_entries = 1;
    if (!current_mem.allocTable(next->table, entries, resources->memuse) ||
        (next->gw && !current_mem.allocTable(next->gw, gw_entries, resources->memuse))) {
        resources->memuse.clear();
        return false; }
    return true;
}

TablePlacement::Placed *TablePlacement::try_place_table(const IR::MAU::Table *t, const Placed *done,
                                                        const StageUseEstimate &current) {
    LOG2("try_place_table(" << t->name << ", stage=" << (done ? done->stage : 0) << ")");
    auto *rv = gateway_merge(new Placed(*this, done, t));
    TableResourceAlloc *resources = new TableResourceAlloc;
    rv->resources = resources;
    t = rv->table;
    rv->stage = done ? done->stage : 0;
    int min_entries = 1;
    rv->entries = 512;
    if (t->match_table) {
        if (t->match_table->size)
            rv->entries = t->match_table->size;
        else if (t->match_table->min_size)
            rv->entries = t->match_table->min_size; }
    auto &rvdeps = deps.graph.at(rv->name);
    for (auto *p = done; p; p = p->prev) {
        if (p->name == rv->name) {
            if (p->need_more == false) {
                LOG2(" - can't place as its already done");
                return nullptr; }
            rv->entries -= p->entries;
        } else if (p->stage == rv->stage && rvdeps.data_dep.count(p->name) &&
                   rvdeps.data_dep.at(p->name) >= DependencyGraph::Table::ACTION) {
            rv->stage++; } }
    assert(!rv->placed[table_uids.at(rv->name)]);

    IXBar current_ixbar;
    for (auto *p = done; p && p->stage == rv->stage; p = p->prev) {
        current_ixbar.update(p->resources->match_ixbar);
        current_ixbar.update(p->resources->gateway_ixbar); }
    if (!current_ixbar.allocTable(rv->table, phv, resources->match_ixbar,
                                  resources->gateway_ixbar) ||
        !current_ixbar.allocTable(rv->gw, phv, resources->match_ixbar,
                                  resources->gateway_ixbar)) {
        rv->stage++;
        current_ixbar.clear();
<<<<<<< HEAD
        if (!current_ixbar.allocTable(rv->table, resources->match_ixbar, resources->gateway_ixbar)||
            !current_ixbar.allocTable(rv->gw, resources->match_ixbar, resources->gateway_ixbar))
            BUG("Can't fit table %s in ixbar by itself", rv->name); }
#endif
=======
        if (!current_ixbar.allocTable(rv->table, phv, resources->match_ixbar,
                                      resources->gateway_ixbar) ||
            !current_ixbar.allocTable(rv->gw, phv, resources->match_ixbar,
                                      resources->gateway_ixbar))
            throw Util::CompilerBug("Can't fit table %s in ixbar by itself", rv->name); }
>>>>>>> 1bb34e67

    LOG3(" - will try " << rv->entries << " of " << t->name << " in stage " << rv->stage);
    StageUseEstimate min_use(t, min_entries);  // minimum use for part of table to be useful
    int increment_entries = min_entries + 1;
    StageUseEstimate increment_use(t, increment_entries);  // next bigger than min_use
    rv->use = StageUseEstimate(t, rv->entries);
    if (rv->gw) {
        assert(!t->gateway_expr);
        assert(!rv->gw->match_table);
        rv->use.exact_ixbar_bytes += rv->gw->layout.ixbar_bytes;
        min_use.exact_ixbar_bytes += rv->gw->layout.ixbar_bytes;
        increment_use.exact_ixbar_bytes += rv->gw->layout.ixbar_bytes; }

    auto avail = StageUseEstimate::max();
    if (rv->stage == (done ? done->stage : 0)) {
        if (!(min_use + current <= avail) || !try_alloc_mem(rv, done, min_entries, resources))
            rv->stage++;
        resources->memuse.clear(); }
    if (done && rv->stage == done->stage) {
        avail.srams -= current.srams;
        avail.tcams -= current.tcams;
        avail.maprams -= current.maprams; }
    assert(min_use <= avail);
    int last_try = rv->entries;
    while (!(rv->use <= avail) || !try_alloc_mem(rv, done, rv->entries, resources)) {
        rv->need_more = true;
        int scale = 0;
        if (rv->use.tcams > avail.tcams)
            scale = (avail.tcams - min_use.tcams) / (increment_use.tcams - min_use.tcams);
        else if (rv->use.maprams > avail.maprams)
            scale = (avail.maprams - min_use.maprams) / (increment_use.maprams - min_use.maprams);
        else if (rv->use.srams > avail.srams)
            scale = (avail.srams - min_use.srams) / (increment_use.srams - min_use.srams);
        if (scale)
            rv->entries = scale * increment_entries - (scale-1) * min_entries;
        if (rv->entries >= last_try) {
            rv->entries = last_try - 500;
            if (rv->entries < min_entries && min_entries < last_try)
                rv->entries = min_entries; }
        assert(rv->entries >= min_entries);
        last_try = rv->entries;
        LOG3(" - reducing to " << rv->entries << " of " << t->name << " in stage " << rv->stage);
        rv->use = StageUseEstimate(t, rv->entries);
        if (rv->gw)
            rv->use.exact_ixbar_bytes += rv->gw->layout.ixbar_bytes; }

    rv->logical_id = done && done->stage == rv->stage ? done->logical_id + 1
                                                      : rv->stage * StageUse::MAX_LOGICAL_IDS;
    assert((rv->logical_id / StageUse::MAX_LOGICAL_IDS) == rv->stage);
    LOG2("try_place_table returning " << rv->entries << " of " << rv->name <<
         " in stage " << rv->stage);
    if (!rv->need_more) {
        rv->placed[table_uids.at(rv->name)] = true;
        if (rv->gw)
            rv->placed[table_uids.at(rv->gw->name)] = true; }
    return rv;
}

const TablePlacement::Placed *
TablePlacement::place_table(ordered_set<const GroupPlace *>&work, const GroupPlace *grp,
                            const Placed *pl) {
    LOG1("placing " << pl->entries << " entries of " << pl->name << (pl->gw ? " (with gw " : "") <<
         (pl->gw ? pl->gw->name : "") << (pl->gw ? ")" : "") << " in stage " <<
         pl->stage << (pl->need_more ? " (need more)" : ""));
    if (!pl->need_more) {
        while (grp && pl->is_placed(grp->seq)) {
            grp->finish(work);
            grp = grp->parent; }
        if (pl->gw)  {
            GroupPlace *match_grp = 0;
            bool found_match = false;
            for (auto n : Values(pl->gw->next)) {
                if (!n || n->tables.size() == 0) continue;
                if (n->tables.size() == 1 && n->tables.at(0) == pl->table) {
                    assert(!found_match && !match_grp);
                    found_match = true;
                    continue; }
                GroupPlace *g = new GroupPlace(work, grp, n);
                for (auto t : n->tables) {
                    if (t == pl->table) {
                        assert(!found_match && !match_grp);
                        found_match = true;
                        match_grp = g; } } }
            assert(found_match);
            if (match_grp)
                grp = match_grp; }
        for (auto n : Values(pl->table->next))
            if (n && n->tables.size() > 0)
                new GroupPlace(work, grp, n);
    }
    return pl;
}

bool TablePlacement::is_better(const Placed *a, const Placed *b) {
    if (a->stage < b->stage) return true;
    if (a->stage > b->stage) return false;
    if (b->need_more && !a->need_more) return true;
    if (a->need_more && !b->need_more) return false;
    if (deps.graph.at(a->name).dep_stages > deps.graph.at(b->name).dep_stages)
        return true;
    return false;
}

class DumpSeqTables {
    const IR::MAU::TableSeq     *seq;
    bitvec                      which;
    friend std::ostream &operator<<(std::ostream &out, const DumpSeqTables &);
 public:
    DumpSeqTables(const IR::MAU::TableSeq *s, bitvec w) : seq(s), which(w) {}
};
std::ostream &operator<<(std::ostream &out, const DumpSeqTables &s) {
    const char *sep = "";
    for (auto i : s.which) {
        if (i >= 0 && (size_t)i < s.seq->tables.size())
            out << sep << s.seq->tables[i]->name;
        else
            out << sep << "<oob " << i << ">";
        sep = " "; }
    return out;
}

std::ostream &operator<<(std::ostream &out, const std::pair<const TablePlacement::GroupPlace *,
                         const TablePlacement::Placed *> &v) {
    out << v.second->name;
    return out;
}

IR::Node *TablePlacement::preorder(IR::Tofino::Pipe *pipe) {
    table_uids.clear();
    pipe->apply(SetupUids(table_uids));
    ordered_set<const GroupPlace *>     work;
    const Placed *placed = nullptr;
    /* all the state for a partial table placement is stored in the work
     * set and placed list, which are const pointers, so we can backtrack
     * by just saving a snapshot of a work set and corresponding placed
     * list and restoring that point */
    for (auto th : pipe->thread)
        if (th.mau && th.mau->tables.size() > 0) new GroupPlace(work, th.mau);
    ordered_set<const IR::MAU::Table *> partly_placed;
    LOG1("table placement starting");
    while (!work.empty()) {
        LOG3("stage " << (placed ? placed->stage : 0) << ", work size is " << work.size() <<
             ", partly placed " << partly_placed.size() << ", placed " << count(placed));
        StageUseEstimate current = get_current_stage_use(placed);
        vector<std::pair<const GroupPlace *, const Placed *>> trial;
        for (auto it = work.begin(); it != work.end();) {
            auto grp = *it;
            LOG4("group " << grp << " depth=" << grp->depth);
            int idx = -1;
            bool done = true;
            bitvec seq_placed;
            for (auto t : grp->seq->tables) {
                ++idx;
                if (placed && placed->is_placed(t)) {
                    seq_placed[idx] = true;
                    LOG3(" - skipping " << t->name << " as its already done");
                    continue; }
                if (grp->seq->deps[idx] - seq_placed) {
                    LOG3(" - skipping " << t->name << " as its dependent on: " <<
                         DumpSeqTables(grp->seq, grp->seq->deps[idx] - seq_placed));
                    done = false;
                    continue; }
                if (auto pl = try_place_table(t, placed, current)) {
                    done = false;
                    if (!partly_placed.count(pl->table)) {
                        bool defer = false;
                        for (auto t : partly_placed)
                            if (!mutex(t, pl->table)) {
                                LOG3(" - skipping " << pl->name << " as it is not mutually "
                                     "exclusive with partly placed " << t->name);
                                defer = true;
                                break; }
                        if (defer) continue; }
                    trial.emplace_back(grp, pl);
                } else {
                    assert(0); } }
            if (done)
                assert(0);
            else
                it++; }
        if (work.empty()) break;
        if (trial.empty())
            BUG("No tables placeable, but not all tables placed?");
        LOG2("found " << trial.size() << " tables that could be placed: " << trial);
        decltype(trial)::value_type *best = 0;
        for (auto &t : trial)
            if (!best || is_better(t.second, best->second))
                best = &t;
        placed = place_table(work, best->first, best->second);
        if (placed->need_more)
            partly_placed.insert(placed->table);
        else
            partly_placed.erase(placed->table); }
    LOG1("Table placement placed " << count(placed) << " tables in " << (placed->stage+1) <<
         " stages");
    placement = placed;
    table_placed.clear();
    for (auto p = placement; p; p = p->prev) {
        assert(p->name == p->table->name);
        assert(p->need_more || table_placed.count(p->name) == 0);
        table_placed.emplace_hint(table_placed.find(p->name), p->name, p);
        if (p->gw) {
            assert(p->need_more || table_placed.count(p->gw->name) == 0);
            table_placed.emplace_hint(table_placed.find(p->gw->name), p->gw->name, p); } }
    return pipe;
}

IR::Node *TablePlacement::preorder(IR::MAU::Table *tbl) {
    auto it = table_placed.find(tbl->name);
    if (it == table_placed.end()) {
        assert(strchr(tbl->name, '.'));
        return tbl; }
    tbl->logical_id = it->second->logical_id;
    if (it->second->gw && it->second->gw->name == tbl->name) {
        /* fold gateway and match table together */
        auto match = it->second->table;
        assert(match && !tbl->match_table && !match->gateway_expr);
        LOG3("folding gateway " << tbl->name << " onto " << match->name);
        tbl->name = match->name;
        tbl->gateway_cond = it->second->gw_cond;
        tbl->match_table = match->match_table;
        tbl->actions = match->actions;
        tbl->attached = match->attached;
        tbl->layout += match->layout;
        auto *seq = tbl->next.at(tbl->gateway_cond ? "true" : "false")->clone();
        tbl->next.erase(tbl->gateway_cond ? "true" : "false");
        if (seq->tables.size() != 1) {
            bool found = false;
            for (auto it = seq->tables.begin(); it != seq->tables.end(); it++)
                if (*it == match) {
                    seq->tables.erase(it);
                    found = true;
                    break; }
            assert(found);
        } else {
            assert(seq->tables[0] == match);
            seq = 0; }
        bool have_default = false;
        for (auto &next : match->next) {
            assert(tbl->next.count(next.first) == 0);
            if (next.first == "default")
                have_default = true;
            if (seq) {
                auto *new_next = next.second->clone();
                for (auto t : seq->tables)
                    new_next->tables.push_back(t);
                tbl->next[next.first] = new_next;
            } else {
                tbl->next[next.first] = next.second; } }
        if (!have_default && seq)
            tbl->next["default"] = seq; }
    if (table_placed.count(tbl->name) == 1) {
        tbl->layout.entries = it->second->entries;
        tbl->resources = it->second->resources;
        return tbl; }
    int counter = 0;
    IR::MAU::Table *rv = 0, *prev = 0;
    /* split the table into multiple parts per the placement */
    LOG3("splitting " << tbl->name << " across " << table_placed.count(tbl->name) << " stages");
    for (it = table_placed.find(tbl->name); it->first == tbl->name; it++) {
        char suffix[8];
        snprintf(suffix, sizeof(suffix), ".%d", ++counter);
        auto *table_part = tbl->clone_rename(suffix);
        table_part->logical_id = it->second->logical_id;
        table_part->layout.entries = it->second->entries;
        table_part->resources = it->second->resources->clone_rename(suffix);
        if (!rv) {
            rv = table_part;
            assert(!prev);
        } else {
            table_part->gateway_expr = 0;
            table_part->gateway_cond = true;
            prev->next["$miss"] = new IR::MAU::TableSeq(table_part); }
        prev = table_part; }
    assert(rv);
    return rv;
}

IR::Node *TablePlacement::preorder(IR::MAU::TableSeq *seq) {
    if (seq->tables.size() > 1) {
        std::sort(seq->tables.begin(), seq->tables.end(),
            [this](const IR::MAU::Table *a, const IR::MAU::Table *b) -> bool {
                return table_placed.find(a->name)->second->logical_id <
                       table_placed.find(b->name)->second->logical_id; }); }
    return seq;
}<|MERGE_RESOLUTION|>--- conflicted
+++ resolved
@@ -167,18 +167,11 @@
                                   resources->gateway_ixbar)) {
         rv->stage++;
         current_ixbar.clear();
-<<<<<<< HEAD
-        if (!current_ixbar.allocTable(rv->table, resources->match_ixbar, resources->gateway_ixbar)||
-            !current_ixbar.allocTable(rv->gw, resources->match_ixbar, resources->gateway_ixbar))
-            BUG("Can't fit table %s in ixbar by itself", rv->name); }
-#endif
-=======
         if (!current_ixbar.allocTable(rv->table, phv, resources->match_ixbar,
                                       resources->gateway_ixbar) ||
             !current_ixbar.allocTable(rv->gw, phv, resources->match_ixbar,
                                       resources->gateway_ixbar))
-            throw Util::CompilerBug("Can't fit table %s in ixbar by itself", rv->name); }
->>>>>>> 1bb34e67
+            BUG("Can't fit table %s in ixbar by itself", rv->name); }
 
     LOG3(" - will try " << rv->entries << " of " << t->name << " in stage " << rv->stage);
     StageUseEstimate min_use(t, min_entries);  // minimum use for part of table to be useful
