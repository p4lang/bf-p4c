#!/usr/bin/env python
# Copyright 2013-present Barefoot Networks, Inc.
#
# Licensed under the Apache License, Version 2.0 (the "License");
# you may not use this file except in compliance with the License.
# You may obtain a copy of the License at
#
#    http://www.apache.org/licenses/LICENSE-2.0
#
# Unless required by applicable law or agreed to in writing, software
# distributed under the License is distributed on an "AS IS" BASIS,
# WITHOUT WARRANTIES OR CONDITIONS OF ANY KIND, either express or implied.
# See the License for the specific language governing permissions and
# limitations under the License.

# Runs the compiler on a sample P4 V1.2 program

from __future__ import print_function
from subprocess import Popen
from threading import Thread
import sys
import re
import os
import stat
import tempfile
import shutil
import difflib
import subprocess

SUCCESS = 0
FAILURE = 1

class Options(object):
    def __init__(self):
        self.binary = ""                # this program's name
        self.cleanupTmp = True          # if false do not remote tmp folder created
        self.p4Filename = ""            # file that is being compiled
        self.compilerSrcDir = ""        # path to compiler source tree
        self.verbose = False
        self.replace = False            # replace previous outputs
        self.dumpToJson = False
        self.compilerOptions = []

def usage(options):
    name = options.binary
    print(name, "usage:")
    print(name, "rootdir [options] file.p4")
    print("Invokes compiler on the supplied file, possibly adding extra arguments")
    print("`rootdir` is the root directory of the compiler source tree")
    print("options:")
    print("          -b: do not remove temporary results for failing tests")
    print("          -v: verbose operation")
    print("          -f: replace reference outputs with newly generated ones")
    print("          -a \"args\": pass args to the compiler")

def isError(p4filename):
    # True if the filename represents a p4 program that should fail
    return "_errors" in p4filename

class Local(object):
    # object to hold local vars accessable to nested functions
    pass

def run_timeout(options, args, timeout, stderr):
    if options.verbose:
        print(" ".join(args))
    local = Local()
    local.process = None
    def target():
        procstderr = None
        if stderr is not None:
            procstderr = open(stderr, "w")
        local.process = Popen(args, stderr=procstderr)
        local.process.wait()
    thread = Thread(target=target)
    thread.start()
    thread.join(timeout)
    if thread.is_alive():
        print("Timeout ", " ".join(args), file=sys.stderr)
        local.process.terminate()
        thread.join()
    if local.process is None:
        # never even started
        if options.verbose:
            print("Process failed to start")
        return -1
    if options.verbose:
        print("Exit code ", local.process.returncode)
    return local.process.returncode

timeout = 100

def compare_files(options, produced, expected):
    if options.replace:
        if options.verbose:
            print("Saving new version of ", expected)
        shutil.copy2(produced, expected)
        return SUCCESS

    if options.verbose:
        print("Comparing", produced, "and", expected)

    # unfortunately difflib has no option to compare ignoring whitespace,
    # so we invoke diff for this purpose
    cmd = "diff -B -q -w -I \"#include\" " + produced + " " + expected
    exitcode = subprocess.call(cmd, shell=True);
    if exitcode == 0:
        return SUCCESS

    # if the files differ print the differences
    diff = difflib.Differ().compare(open(produced).readlines(), open(expected).readlines())
    result = SUCCESS

    marker = re.compile("\?[ \t\+]*");
    ignoreNextMarker = False
    message = ""
    for l in diff:
        if l.startswith("- #include") or l.startswith("+ #include"):
            # These can differ because the paths change
            ignoreNextMarker = True
            continue
        if ignoreNextMarker:
            ignoreNextMarker = False
            if marker.match(l):
                continue
        if l[0] == ' ': continue
        result = FAILURE
        message += l

    if message is not "":
        print("Files ", produced, " and ", expected, " differ:", file=sys.stderr)
        print("'", message, "'", file=sys.stderr)

    return result

def recompile_file(options, produced, mustBeIdentical):
    # Compile the generated file a second time
    secondFile = produced + "-x";
    args = ["./p4test", "-I.", "--pp", secondFile, "--p4-16", produced]
    result = run_timeout(options, args, timeout, None)
    if result != SUCCESS:
        return result
    if mustBeIdentical:
        result = compare_files(options, produced, secondFile)
    return result

def check_generated_files(options, tmpdir, expecteddir):
    files = os.listdir(tmpdir)
    for file in files:
        if options.verbose:
            print("Checking", file)
        produced = tmpdir + "/" + file
        expected = expecteddir + "/" + file
        if not os.path.isfile(expected):
            if options.verbose:
                print("Expected file does not exist; creating", expected)
            shutil.copy2(produced, expected)
        else:
            result = compare_files(options, produced, expected)
            if result != SUCCESS:
                return result
    return SUCCESS

def file_name(tmpfolder, base, suffix, ext):
    return tmpfolder + "/" + base + "-" + suffix + ext

def process_file(options, argv):
    assert isinstance(options, Options)

    tmpdir = tempfile.mkdtemp(dir=".")
    basename = os.path.basename(options.p4filename)
    base, ext = os.path.splitext(basename)
    dirname = os.path.dirname(options.p4filename)
    if "_samples/" in dirname:
        expected_dirname = dirname.replace("_samples/", "_samples_outputs/", 1)
    elif "_errors/" in dirname:
        expected_dirname = dirname.replace("_errors/", "_errors_outputs/", 1)
    else:
        expected_dirname = dirname + "_outputs"  # expected outputs are here
    if not os.path.exists(expected_dirname):
        os.makedirs(expected_dirname)

    # We rely on the fact that these keys are in alphabetical order.
    rename = { "FrontEnd_11_SimplifyControlFlow": "first",
               "FrontEnd_20_SimplifyDefUse": "frontend",
               "MidEnd_27_Evaluator": "midend" }

    if options.verbose:
        print("Writing temporary files into ", tmpdir)
    ppfile = tmpdir + "/" + basename                  # after parsing
    referenceOutputs = ",".join(rename.keys())
    stderr = tmpdir + "/" + basename + "-stderr"

    if not os.path.exists("json_outputs"):
        os.mkdir("./json_outputs")

    jsonfile = "./json_outputs" + "/" + basename + ".json"

    if not os.path.isfile(options.p4filename):
        raise Exception("No such file " + options.p4filename)
    args = ["./p4test", "--pp", ppfile, "--dump", tmpdir, "--top4", referenceOutputs,
            "--testJson"] + options.compilerOptions

    if "14_samples" in options.p4filename or "v1_samples" in options.p4filename:
        args.extend(["--p4-14"]);
    args.extend(argv)
    print(" ".join(args))
    result = run_timeout(options, args, timeout, stderr)
    if result != SUCCESS:
        print("Error compiling")
        print("".join(open(stderr).readlines()))

    expected_error = isError(options.p4filename)
    if expected_error:
        # invert result
        if result == SUCCESS:
            result = FAILURE
        else:
            result = SUCCESS

    # Canonicalize the generated file names
    lastFile = None
<<<<<<< HEAD
    firstFile = file_name(tmpdir, base, "-FrontEnd_12_SimplifyControlFlow", ext)
    if os.path.isfile(firstFile):
        newName = file_name(tmpdir, base, "-first", ext)
        os.rename(firstFile, newName)
        lastFile = newName
    midFile = file_name(tmpdir, base, "-FrontEnd_13_RemoveAllUnusedDeclarations", ext)
    if os.path.isfile(midFile):
        newName = file_name(tmpdir, base, "-frontend", ext)
        os.rename(midFile, newName)
        lastFile = newName
    endFile = file_name(tmpdir, base, "-MidEnd_32_Evaluator", ext)
    if os.path.isfile(endFile):
        newName = file_name(tmpdir, base, "-midend", ext)
        os.rename(endFile, newName)
        lastFile = newName
=======
    for k in sorted(rename.keys()):
        file = file_name(tmpdir, base, k, ext)
        if os.path.isfile(file):
            newName = file_name(tmpdir, base, rename[k], ext)
            os.rename(file, newName)
            lastFile = newName

>>>>>>> f74acebe
    if (result == SUCCESS):
        result = check_generated_files(options, tmpdir, expected_dirname);
    if (result == SUCCESS) and (not expected_error):
        result = recompile_file(options, ppfile, False)
    if (result == SUCCESS) and (not expected_error) and (lastFile is not None):
        result = recompile_file(options, lastFile, True)

    if options.cleanupTmp:
        if options.verbose:
            print("Removing", tmpdir)
        shutil.rmtree(tmpdir)
    return result

def isdir(path):
    try:
        return stat.S_ISDIR(os.stat(path).st_mode)
    except OSError:
        return False;

######################### main

def main(argv):
    options = Options()

    options.binary = argv[0]
    if len(argv) <= 2:
        usage(options)
        return FAILURE

    options.compilerSrcdir = argv[1]
    argv = argv[2:]
    if not os.path.isdir(options.compilerSrcdir):
        print(options.compilerSrcdir + " is not a folder", file=sys.stderr)
        usage(options)
        return FAILURE

    while argv[0][0] == '-':
        if argv[0] == "-b":
            options.cleanupTmp = False
        elif argv[0] == "-v":
            options.verbose = True
        elif argv[0] == "-f":
            options.replace = True
        elif argv[0] == "-j":
            options.dumpToJson = True
        elif argv[0] == "-a":
            if len(argv) == 0:
                print("Missing argument for -a option")
                usage(options)
                sys.exit(1)
            else:
                options.compilerOptions += argv[1].split();
                argv = argv[1:]
        else:
            print("Uknown option ", argv[0], file=sys.stderr)
            usage(options)
            sys.exit(1)
        argv = argv[1:]

    options.p4filename=argv[-1]
    options.testName = None
    if options.p4filename.startswith(options.compilerSrcdir):
        options.testName = options.p4filename[len(options.compilerSrcdir):];
        if options.testName.startswith('/'):
            options.testName = options.testName[1:]
        if options.testName.endswith('.p4'):
            options.testName = options.testName[:-3]

    result = process_file(options, argv)
    sys.exit(result)

if __name__ == "__main__":
    main(sys.argv)<|MERGE_RESOLUTION|>--- conflicted
+++ resolved
@@ -220,23 +220,7 @@
 
     # Canonicalize the generated file names
     lastFile = None
-<<<<<<< HEAD
-    firstFile = file_name(tmpdir, base, "-FrontEnd_12_SimplifyControlFlow", ext)
-    if os.path.isfile(firstFile):
-        newName = file_name(tmpdir, base, "-first", ext)
-        os.rename(firstFile, newName)
-        lastFile = newName
-    midFile = file_name(tmpdir, base, "-FrontEnd_13_RemoveAllUnusedDeclarations", ext)
-    if os.path.isfile(midFile):
-        newName = file_name(tmpdir, base, "-frontend", ext)
-        os.rename(midFile, newName)
-        lastFile = newName
-    endFile = file_name(tmpdir, base, "-MidEnd_32_Evaluator", ext)
-    if os.path.isfile(endFile):
-        newName = file_name(tmpdir, base, "-midend", ext)
-        os.rename(endFile, newName)
-        lastFile = newName
-=======
+
     for k in sorted(rename.keys()):
         file = file_name(tmpdir, base, k, ext)
         if os.path.isfile(file):
@@ -244,7 +228,6 @@
             os.rename(file, newName)
             lastFile = newName
 
->>>>>>> f74acebe
     if (result == SUCCESS):
         result = check_generated_files(options, tmpdir, expected_dirname);
     if (result == SUCCESS) and (not expected_error):
